--- conflicted
+++ resolved
@@ -1,8 +1,4 @@
-lockfileVersion: '6.1'
-
-settings:
-  autoInstallPeers: false
-  excludeLinksFromLockfile: false
+lockfileVersion: '6.0'
 
 dependencies:
   '@ipld/car':
@@ -38,10 +34,10 @@
 devDependencies:
   '@typescript-eslint/eslint-plugin':
     specifier: ^5.59.8
-    version: 5.59.8(@typescript-eslint/parser@5.59.8)(eslint@8.41.0)
+    version: 5.59.8(@typescript-eslint/parser@5.59.8)(eslint@8.41.0)(typescript@5.1.3)
   '@typescript-eslint/parser':
     specifier: ^5.59.8
-    version: 5.59.8(eslint@8.41.0)
+    version: 5.59.8(eslint@8.41.0)(typescript@5.1.3)
   esbuild:
     specifier: ^0.17.19
     version: 0.17.19
@@ -623,14 +619,14 @@
     hasBin: true
     requiresBuild: true
     dependencies:
-      '@types/dockerode': 3.3.19
+      '@types/dockerode': 3.3.18
       ajv: 8.12.0
       axios: 1.1.2
       body-parser: 1.20.2
       colors: 1.4.0
       deno-bin: 1.33.1
       dockerode: 3.3.5
-      dotenv: 16.1.4
+      dotenv: 16.0.3
       esbuild: 0.17.19
       eth-rpc-errors: 4.0.3
       ethers: 5.7.2
@@ -650,8 +646,8 @@
     dev: false
     optional: true
 
-  /@humanwhocodes/config-array@0.11.8:
-    resolution: {integrity: sha512-UybHIJzJnR5Qc/MsD9Kr+RpO2h+/P1GhOwdiLPXK5TWk5sgTdu88bTD9UP+CKbPPh5Rni1u0GjAdYQLemG8g+g==}
+  /@humanwhocodes/config-array@0.11.10:
+    resolution: {integrity: sha512-KVVjQmNUepDVGXNuoRRdmmEjruj0KfiGSbS8LVc12LMsWDQzRXJ0qdhN8L8uUigKpfEHRhlaQFY0ib1tnUbNeQ==}
     engines: {node: '>=10.10.0'}
     dependencies:
       '@humanwhocodes/object-schema': 1.2.1
@@ -835,8 +831,8 @@
     dev: false
     optional: true
 
-  /@types/dockerode@3.3.19:
-    resolution: {integrity: sha512-7CC5yIpQi+bHXwDK43b/deYXteP3Lem9gdocVVHJPSRJJLMfbiOchQV3rDmAPkMw+n3GIVj7m1six3JW+VcwwA==}
+  /@types/dockerode@3.3.18:
+    resolution: {integrity: sha512-4EcP136jNMBZQ4zTHlI1VP2RpIQ2uJvRpjta3W2Cc7Ti7rk2r3TgVKjxR0Tb3NrT9ObXvl7Tv5nxra6BHEpkWg==}
     dependencies:
       '@types/docker-modem': 3.0.2
       '@types/node': 20.2.1
@@ -851,13 +847,8 @@
     resolution: {integrity: sha512-Klz949h02Gz2uZCMGwDUSDS1YBlTdDDgbWHi+81l29tQALUtvz4rAYi5uoVhE5Lagoq6DeqAUlbrHvW/mXDgdQ==}
     dev: false
 
-<<<<<<< HEAD
   /@types/node@18.16.16:
     resolution: {integrity: sha512-NpaM49IGQQAUlBhHMF82QH80J08os4ZmyF9MkpCzWAGuOHqE4gTEbhzd7L3l5LmWuZ6E0OiC1FweQ4tsiW35+g==}
-=======
-  /@types/node@18.16.17:
-    resolution: {integrity: sha512-QAkjjRA1N7gPJeAP4WLXZtYv6+eMXFNviqktCDt4GLcmCugMr5BcRHfkOjCQzvCsnMp+L79a54zBkbw356xv9Q==}
->>>>>>> c782e87f
     dev: false
     optional: true
 
@@ -876,15 +867,11 @@
   /@types/ssh2@1.11.11:
     resolution: {integrity: sha512-LdnE7UBpvHCgUznvn2fwLt2hkaENcKPFqOyXGkvyTLfxCXBN6roc1RmECNYuzzbHePzD3PaAov5rri9hehzx9Q==}
     dependencies:
-<<<<<<< HEAD
       '@types/node': 18.16.16
-=======
-      '@types/node': 18.16.17
->>>>>>> c782e87f
-    dev: false
-    optional: true
-
-  /@typescript-eslint/eslint-plugin@5.59.8(@typescript-eslint/parser@5.59.8)(eslint@8.41.0):
+    dev: false
+    optional: true
+
+  /@typescript-eslint/eslint-plugin@5.59.8(@typescript-eslint/parser@5.59.8)(eslint@8.41.0)(typescript@5.1.3):
     resolution: {integrity: sha512-JDMOmhXteJ4WVKOiHXGCoB96ADWg9q7efPWHRViT/f09bA8XOMLAVHHju3l0MkZnG1izaWXYmgvQcUjTRcpShQ==}
     engines: {node: ^12.22.0 || ^14.17.0 || >=16.0.0}
     peerDependencies:
@@ -896,22 +883,23 @@
         optional: true
     dependencies:
       '@eslint-community/regexpp': 4.5.1
-      '@typescript-eslint/parser': 5.59.8(eslint@8.41.0)
+      '@typescript-eslint/parser': 5.59.8(eslint@8.41.0)(typescript@5.1.3)
       '@typescript-eslint/scope-manager': 5.59.8
-      '@typescript-eslint/type-utils': 5.59.8(eslint@8.41.0)
-      '@typescript-eslint/utils': 5.59.8(eslint@8.41.0)
+      '@typescript-eslint/type-utils': 5.59.8(eslint@8.41.0)(typescript@5.1.3)
+      '@typescript-eslint/utils': 5.59.8(eslint@8.41.0)(typescript@5.1.3)
       debug: 4.3.4
       eslint: 8.41.0
       grapheme-splitter: 1.0.4
       ignore: 5.2.4
       natural-compare-lite: 1.4.0
       semver: 7.5.1
-      tsutils: 3.21.0
+      tsutils: 3.21.0(typescript@5.1.3)
+      typescript: 5.1.3
     transitivePeerDependencies:
       - supports-color
     dev: true
 
-  /@typescript-eslint/parser@5.59.8(eslint@8.41.0):
+  /@typescript-eslint/parser@5.59.8(eslint@8.41.0)(typescript@5.1.3):
     resolution: {integrity: sha512-AnR19RjJcpjoeGojmwZtCwBX/RidqDZtzcbG3xHrmz0aHHoOcbWnpDllenRDmDvsV0RQ6+tbb09/kyc+UT9Orw==}
     engines: {node: ^12.22.0 || ^14.17.0 || >=16.0.0}
     peerDependencies:
@@ -923,9 +911,10 @@
     dependencies:
       '@typescript-eslint/scope-manager': 5.59.8
       '@typescript-eslint/types': 5.59.8
-      '@typescript-eslint/typescript-estree': 5.59.8
+      '@typescript-eslint/typescript-estree': 5.59.8(typescript@5.1.3)
       debug: 4.3.4
       eslint: 8.41.0
+      typescript: 5.1.3
     transitivePeerDependencies:
       - supports-color
     dev: true
@@ -938,7 +927,7 @@
       '@typescript-eslint/visitor-keys': 5.59.8
     dev: true
 
-  /@typescript-eslint/type-utils@5.59.8(eslint@8.41.0):
+  /@typescript-eslint/type-utils@5.59.8(eslint@8.41.0)(typescript@5.1.3):
     resolution: {integrity: sha512-+5M518uEIHFBy3FnyqZUF3BMP+AXnYn4oyH8RF012+e7/msMY98FhGL5SrN29NQ9xDgvqCgYnsOiKp1VjZ/fpA==}
     engines: {node: ^12.22.0 || ^14.17.0 || >=16.0.0}
     peerDependencies:
@@ -948,11 +937,12 @@
       typescript:
         optional: true
     dependencies:
-      '@typescript-eslint/typescript-estree': 5.59.8
-      '@typescript-eslint/utils': 5.59.8(eslint@8.41.0)
+      '@typescript-eslint/typescript-estree': 5.59.8(typescript@5.1.3)
+      '@typescript-eslint/utils': 5.59.8(eslint@8.41.0)(typescript@5.1.3)
       debug: 4.3.4
       eslint: 8.41.0
-      tsutils: 3.21.0
+      tsutils: 3.21.0(typescript@5.1.3)
+      typescript: 5.1.3
     transitivePeerDependencies:
       - supports-color
     dev: true
@@ -962,7 +952,7 @@
     engines: {node: ^12.22.0 || ^14.17.0 || >=16.0.0}
     dev: true
 
-  /@typescript-eslint/typescript-estree@5.59.8:
+  /@typescript-eslint/typescript-estree@5.59.8(typescript@5.1.3):
     resolution: {integrity: sha512-Jy/lPSDJGNow14vYu6IrW790p7HIf/SOV1Bb6lZ7NUkLc2iB2Z9elESmsaUtLw8kVqogSbtLH9tut5GCX1RLDg==}
     engines: {node: ^12.22.0 || ^14.17.0 || >=16.0.0}
     peerDependencies:
@@ -977,12 +967,13 @@
       globby: 11.1.0
       is-glob: 4.0.3
       semver: 7.5.1
-      tsutils: 3.21.0
+      tsutils: 3.21.0(typescript@5.1.3)
+      typescript: 5.1.3
     transitivePeerDependencies:
       - supports-color
     dev: true
 
-  /@typescript-eslint/utils@5.59.8(eslint@8.41.0):
+  /@typescript-eslint/utils@5.59.8(eslint@8.41.0)(typescript@5.1.3):
     resolution: {integrity: sha512-Tr65630KysnNn9f9G7ROF3w1b5/7f6QVCJ+WK9nhIocWmx9F+TmCAcglF26Vm7z8KCTwoKcNEBZrhlklla3CKg==}
     engines: {node: ^12.22.0 || ^14.17.0 || >=16.0.0}
     peerDependencies:
@@ -993,7 +984,7 @@
       '@types/semver': 7.5.0
       '@typescript-eslint/scope-manager': 5.59.8
       '@typescript-eslint/types': 5.59.8
-      '@typescript-eslint/typescript-estree': 5.59.8
+      '@typescript-eslint/typescript-estree': 5.59.8(typescript@5.1.3)
       eslint: 8.41.0
       eslint-scope: 5.1.1
       semver: 7.5.1
@@ -1209,8 +1200,10 @@
     dev: false
     optional: true
 
-  /ajv-formats@2.1.1:
+  /ajv-formats@2.1.1(ajv@8.12.0):
     resolution: {integrity: sha512-Wx0Kx52hxE7C18hkMEggYlEifqWZtYaRgouJor+WMdPnQyEK13vgEWyVNup7SoeeoLMsr4kf5h6dOW11I15MUA==}
+    peerDependencies:
+      ajv: ^8.0.0
     peerDependenciesMeta:
       ajv:
         optional: true
@@ -1558,7 +1551,7 @@
     engines: {node: '>=12'}
     dependencies:
       ajv: 8.12.0
-      ajv-formats: 2.1.1
+      ajv-formats: 2.1.1(ajv@8.12.0)
       atomically: 1.7.0
       debounce-fn: 4.0.0
       dot-prop: 6.0.1
@@ -1729,8 +1722,8 @@
       is-obj: 2.0.0
     dev: false
 
-  /dotenv@16.1.4:
-    resolution: {integrity: sha512-m55RtE8AsPeJBpOIFKihEmqUcoVncQIwo7x9U8ZwLEZw9ZpXboz2c+rvog+jUaJvVrZ5kBOeYQBX5+8Aa/OZQw==}
+  /dotenv@16.0.3:
+    resolution: {integrity: sha512-7GO6HghkA5fYG9TYnNxi14/7K9f5occMlp3zXAuSxn7CKCxt9xbNWG7yF8hTCSUchlfWSe3uLmlPfigevRItzQ==}
     engines: {node: '>=12'}
     dev: false
     optional: true
@@ -1872,7 +1865,7 @@
       '@eslint-community/regexpp': 4.5.1
       '@eslint/eslintrc': 2.0.3
       '@eslint/js': 8.41.0
-      '@humanwhocodes/config-array': 0.11.8
+      '@humanwhocodes/config-array': 0.11.10
       '@humanwhocodes/module-importer': 1.0.1
       '@nodelib/fs.walk': 1.2.8
       ajv: 6.12.6
@@ -2481,7 +2474,7 @@
     engines: {node: '>=16.0.0', npm: '>=7.0.0'}
     dependencies:
       err-code: 3.0.1
-      protons-runtime: 5.0.0
+      protons-runtime: 5.0.0(uint8arraylist@2.4.3)
       uint8arraylist: 2.4.3
     dev: false
 
@@ -3242,9 +3235,11 @@
       long: 5.2.3
     dev: false
 
-  /protons-runtime@5.0.0:
+  /protons-runtime@5.0.0(uint8arraylist@2.4.3):
     resolution: {integrity: sha512-QqjGnPGkpvbzq0dITzhG9DVK10rRIHf7nePcU2QQVVpFGuYbwrOWnvGSvei1GcceAzB9syTz6vHzvTPmGRR0PA==}
     engines: {node: '>=16.0.0', npm: '>=7.0.0'}
+    peerDependencies:
+      uint8arraylist: ^2.3.2
     dependencies:
       protobufjs: 7.2.3
       uint8arraylist: 2.4.3
@@ -3651,13 +3646,14 @@
     resolution: {integrity: sha512-5svOrSA2w3iGFDs1HibEVBGbDrAY82bFQ3HZ3ixB+88nsbsWQoKqDRb5UBYAUPEzbBn6dAp5gRNXglySbx1MlA==}
     dev: false
 
-  /tsutils@3.21.0:
+  /tsutils@3.21.0(typescript@5.1.3):
     resolution: {integrity: sha512-mHKK3iUXL+3UF6xL5k0PEhKRUBKPBCv/+RkEOpjRWxxx27KKRBmmA60A9pgOUvMi8GKhRMPEmjBRPzs2W7O1OA==}
     engines: {node: '>= 6'}
     peerDependencies:
       typescript: '>=2.8.0 || >= 3.2.0-dev || >= 3.3.0-dev || >= 3.4.0-dev || >= 3.5.0-dev || >= 3.6.0-dev || >= 3.6.0-beta || >= 3.7.0-dev || >= 3.7.0-beta'
     dependencies:
       tslib: 1.14.1
+      typescript: 5.1.3
     dev: true
 
   /tweetnacl@0.14.5:
@@ -3695,6 +3691,12 @@
       mime-types: 2.1.35
     dev: false
     optional: true
+
+  /typescript@5.1.3:
+    resolution: {integrity: sha512-XH627E9vkeqhlZFQuL+UsyAXEnibT0kWR2FWONlr4sTjvxyJYnyefgrkyECLzM5NenmKzRAy2rR/OlYLA1HkZw==}
+    engines: {node: '>=14.17'}
+    hasBin: true
+    dev: true
 
   /uint8arraylist@2.4.3:
     resolution: {integrity: sha512-oEVZr4/GrH87K0kjNce6z8pSCzLEPqHNLNR5sj8cJOySrTP8Vb/pMIbZKLJGhQKxm1TiZ31atNrpn820Pyqpow==}
