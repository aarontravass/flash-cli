lockfileVersion: '6.0'

dependencies:
  '@gelatonetwork/web3-functions-sdk':
    specifier: ^2.0.5
    version: 2.0.5
  '@ipld/car':
    specifier: ^5.1.1
    version: 5.1.1
  '@web3-storage/w3up-client':
    specifier: ^6.0.1
    version: 6.0.1
  cac:
    specifier: ^6.7.14
    version: 6.7.14
<<<<<<< HEAD
=======
  envfile:
    specifier: ^6.18.0
    version: 6.18.0
  ipfs-car:
    specifier: ^1.0.0
    version: 1.0.0
>>>>>>> 5b6f9051
  kleur:
    specifier: ^4.1.5
    version: 4.1.5
  multiformats:
    specifier: ^11.0.2
    version: 11.0.2
  prompts:
    specifier: ^2.4.2
    version: 2.4.2
  ucan-storage:
    specifier: ^1.3.0
    version: 1.3.0

devDependencies:
  esbuild:
    specifier: ^0.17.19
    version: 0.17.19

devDependencies:
  '@vercel/ncc':
    specifier: ^0.36.1
    version: 0.36.1

packages:

  /@balena/dockerignore@1.0.2:
    resolution: {integrity: sha512-wMue2Sy4GAVTk6Ic4tJVcnfdau+gx2EnG7S+uAEe+TWJFqE4YoWN4/H8MSLj4eYJKxGg26lZwboEniNiNwZQ6Q==}
    dev: false

  /@esbuild/android-arm64@0.17.19:
    resolution: {integrity: sha512-KBMWvEZooR7+kzY0BtbTQn0OAYY7CsiydT63pVEaPtVYF0hXbUaOyZog37DKxK7NF3XacBJOpYT4adIJh+avxA==}
    engines: {node: '>=12'}
    cpu: [arm64]
    os: [android]
    requiresBuild: true
    optional: true

  /@esbuild/android-arm@0.17.19:
    resolution: {integrity: sha512-rIKddzqhmav7MSmoFCmDIb6e2W57geRsM94gV2l38fzhXMwq7hZoClug9USI2pFRGL06f4IOPHHpFNOkWieR8A==}
    engines: {node: '>=12'}
    cpu: [arm]
    os: [android]
    requiresBuild: true
    optional: true

  /@esbuild/android-x64@0.17.19:
    resolution: {integrity: sha512-uUTTc4xGNDT7YSArp/zbtmbhO0uEEK9/ETW29Wk1thYUJBz3IVnvgEiEwEa9IeLyvnpKrWK64Utw2bgUmDveww==}
    engines: {node: '>=12'}
    cpu: [x64]
    os: [android]
    requiresBuild: true
    optional: true

  /@esbuild/darwin-arm64@0.17.19:
    resolution: {integrity: sha512-80wEoCfF/hFKM6WE1FyBHc9SfUblloAWx6FJkFWTWiCoht9Mc0ARGEM47e67W9rI09YoUxJL68WHfDRYEAvOhg==}
    engines: {node: '>=12'}
    cpu: [arm64]
    os: [darwin]
    requiresBuild: true
    optional: true

  /@esbuild/darwin-x64@0.17.19:
    resolution: {integrity: sha512-IJM4JJsLhRYr9xdtLytPLSH9k/oxR3boaUIYiHkAawtwNOXKE8KoU8tMvryogdcT8AU+Bflmh81Xn6Q0vTZbQw==}
    engines: {node: '>=12'}
    cpu: [x64]
    os: [darwin]
    requiresBuild: true
    optional: true

  /@esbuild/freebsd-arm64@0.17.19:
    resolution: {integrity: sha512-pBwbc7DufluUeGdjSU5Si+P3SoMF5DQ/F/UmTSb8HXO80ZEAJmrykPyzo1IfNbAoaqw48YRpv8shwd1NoI0jcQ==}
    engines: {node: '>=12'}
    cpu: [arm64]
    os: [freebsd]
    requiresBuild: true
    optional: true

  /@esbuild/freebsd-x64@0.17.19:
    resolution: {integrity: sha512-4lu+n8Wk0XlajEhbEffdy2xy53dpR06SlzvhGByyg36qJw6Kpfk7cp45DR/62aPH9mtJRmIyrXAS5UWBrJT6TQ==}
    engines: {node: '>=12'}
    cpu: [x64]
    os: [freebsd]
    requiresBuild: true
    optional: true

  /@esbuild/linux-arm64@0.17.19:
    resolution: {integrity: sha512-ct1Tg3WGwd3P+oZYqic+YZF4snNl2bsnMKRkb3ozHmnM0dGWuxcPTTntAF6bOP0Sp4x0PjSF+4uHQ1xvxfRKqg==}
    engines: {node: '>=12'}
    cpu: [arm64]
    os: [linux]
    requiresBuild: true
    optional: true

  /@esbuild/linux-arm@0.17.19:
    resolution: {integrity: sha512-cdmT3KxjlOQ/gZ2cjfrQOtmhG4HJs6hhvm3mWSRDPtZ/lP5oe8FWceS10JaSJC13GBd4eH/haHnqf7hhGNLerA==}
    engines: {node: '>=12'}
    cpu: [arm]
    os: [linux]
    requiresBuild: true
    optional: true

  /@esbuild/linux-ia32@0.17.19:
    resolution: {integrity: sha512-w4IRhSy1VbsNxHRQpeGCHEmibqdTUx61Vc38APcsRbuVgK0OPEnQ0YD39Brymn96mOx48Y2laBQGqgZ0j9w6SQ==}
    engines: {node: '>=12'}
    cpu: [ia32]
    os: [linux]
    requiresBuild: true
    optional: true

  /@esbuild/linux-loong64@0.17.19:
    resolution: {integrity: sha512-2iAngUbBPMq439a+z//gE+9WBldoMp1s5GWsUSgqHLzLJ9WoZLZhpwWuym0u0u/4XmZ3gpHmzV84PonE+9IIdQ==}
    engines: {node: '>=12'}
    cpu: [loong64]
    os: [linux]
    requiresBuild: true
    optional: true

  /@esbuild/linux-mips64el@0.17.19:
    resolution: {integrity: sha512-LKJltc4LVdMKHsrFe4MGNPp0hqDFA1Wpt3jE1gEyM3nKUvOiO//9PheZZHfYRfYl6AwdTH4aTcXSqBerX0ml4A==}
    engines: {node: '>=12'}
    cpu: [mips64el]
    os: [linux]
    requiresBuild: true
    optional: true

  /@esbuild/linux-ppc64@0.17.19:
    resolution: {integrity: sha512-/c/DGybs95WXNS8y3Ti/ytqETiW7EU44MEKuCAcpPto3YjQbyK3IQVKfF6nbghD7EcLUGl0NbiL5Rt5DMhn5tg==}
    engines: {node: '>=12'}
    cpu: [ppc64]
    os: [linux]
    requiresBuild: true
    optional: true

  /@esbuild/linux-riscv64@0.17.19:
    resolution: {integrity: sha512-FC3nUAWhvFoutlhAkgHf8f5HwFWUL6bYdvLc/TTuxKlvLi3+pPzdZiFKSWz/PF30TB1K19SuCxDTI5KcqASJqA==}
    engines: {node: '>=12'}
    cpu: [riscv64]
    os: [linux]
    requiresBuild: true
    optional: true

  /@esbuild/linux-s390x@0.17.19:
    resolution: {integrity: sha512-IbFsFbxMWLuKEbH+7sTkKzL6NJmG2vRyy6K7JJo55w+8xDk7RElYn6xvXtDW8HCfoKBFK69f3pgBJSUSQPr+4Q==}
    engines: {node: '>=12'}
    cpu: [s390x]
    os: [linux]
    requiresBuild: true
    optional: true

  /@esbuild/linux-x64@0.17.19:
    resolution: {integrity: sha512-68ngA9lg2H6zkZcyp22tsVt38mlhWde8l3eJLWkyLrp4HwMUr3c1s/M2t7+kHIhvMjglIBrFpncX1SzMckomGw==}
    engines: {node: '>=12'}
    cpu: [x64]
    os: [linux]
    requiresBuild: true
    optional: true

  /@esbuild/netbsd-x64@0.17.19:
    resolution: {integrity: sha512-CwFq42rXCR8TYIjIfpXCbRX0rp1jo6cPIUPSaWwzbVI4aOfX96OXY8M6KNmtPcg7QjYeDmN+DD0Wp3LaBOLf4Q==}
    engines: {node: '>=12'}
    cpu: [x64]
    os: [netbsd]
    requiresBuild: true
    optional: true

  /@esbuild/openbsd-x64@0.17.19:
    resolution: {integrity: sha512-cnq5brJYrSZ2CF6c35eCmviIN3k3RczmHz8eYaVlNasVqsNY+JKohZU5MKmaOI+KkllCdzOKKdPs762VCPC20g==}
    engines: {node: '>=12'}
    cpu: [x64]
    os: [openbsd]
    requiresBuild: true
    optional: true

  /@esbuild/sunos-x64@0.17.19:
    resolution: {integrity: sha512-vCRT7yP3zX+bKWFeP/zdS6SqdWB8OIpaRq/mbXQxTGHnIxspRtigpkUcDMlSCOejlHowLqII7K2JKevwyRP2rg==}
    engines: {node: '>=12'}
    cpu: [x64]
    os: [sunos]
    requiresBuild: true
    optional: true

  /@esbuild/win32-arm64@0.17.19:
    resolution: {integrity: sha512-yYx+8jwowUstVdorcMdNlzklLYhPxjniHWFKgRqH7IFlUEa0Umu3KuYplf1HUZZ422e3NU9F4LGb+4O0Kdcaag==}
    engines: {node: '>=12'}
    cpu: [arm64]
    os: [win32]
    requiresBuild: true
    optional: true

  /@esbuild/win32-ia32@0.17.19:
    resolution: {integrity: sha512-eggDKanJszUtCdlVs0RB+h35wNlb5v4TWEkq4vZcmVt5u/HiDZrTXe2bWFQUez3RgNHwx/x4sk5++4NSSicKkw==}
    engines: {node: '>=12'}
    cpu: [ia32]
    os: [win32]
    requiresBuild: true
    optional: true

  /@esbuild/win32-x64@0.17.19:
    resolution: {integrity: sha512-lAhycmKnVOuRYNtRtatQR1LPQf2oYCkRGkSFnseDAKPl8lu5SOsK/e1sXe5a0Pc5kHIHe6P2I/ilntNv2xf3cA==}
    engines: {node: '>=12'}
    cpu: [x64]
    os: [win32]
    requiresBuild: true
    optional: true

  /@ethersproject/abi@5.7.0:
    resolution: {integrity: sha512-351ktp42TiRcYB3H1OP8yajPeAQstMW/yCFokj/AthP9bLHzQFPlOrxOcwYEDkUAICmOHljvN4K39OMTMUa9RA==}
    dependencies:
      '@ethersproject/address': 5.7.0
      '@ethersproject/bignumber': 5.7.0
      '@ethersproject/bytes': 5.7.0
      '@ethersproject/constants': 5.7.0
      '@ethersproject/hash': 5.7.0
      '@ethersproject/keccak256': 5.7.0
      '@ethersproject/logger': 5.7.0
      '@ethersproject/properties': 5.7.0
      '@ethersproject/strings': 5.7.0
    dev: false

  /@ethersproject/abstract-provider@5.7.0:
    resolution: {integrity: sha512-R41c9UkchKCpAqStMYUpdunjo3pkEvZC3FAwZn5S5MGbXoMQOHIdHItezTETxAO5bevtMApSyEhn9+CHcDsWBw==}
    dependencies:
      '@ethersproject/bignumber': 5.7.0
      '@ethersproject/bytes': 5.7.0
      '@ethersproject/logger': 5.7.0
      '@ethersproject/networks': 5.7.1
      '@ethersproject/properties': 5.7.0
      '@ethersproject/transactions': 5.7.0
      '@ethersproject/web': 5.7.1
    dev: false

  /@ethersproject/abstract-signer@5.7.0:
    resolution: {integrity: sha512-a16V8bq1/Cz+TGCkE2OPMTOUDLS3grCpdjoJCYNnVBbdYEMSgKrU0+B90s8b6H+ByYTBZN7a3g76jdIJi7UfKQ==}
    dependencies:
      '@ethersproject/abstract-provider': 5.7.0
      '@ethersproject/bignumber': 5.7.0
      '@ethersproject/bytes': 5.7.0
      '@ethersproject/logger': 5.7.0
      '@ethersproject/properties': 5.7.0
    dev: false

  /@ethersproject/address@5.7.0:
    resolution: {integrity: sha512-9wYhYt7aghVGo758POM5nqcOMaE168Q6aRLJZwUmiqSrAungkG74gSSeKEIR7ukixesdRZGPgVqme6vmxs1fkA==}
    dependencies:
      '@ethersproject/bignumber': 5.7.0
      '@ethersproject/bytes': 5.7.0
      '@ethersproject/keccak256': 5.7.0
      '@ethersproject/logger': 5.7.0
      '@ethersproject/rlp': 5.7.0
    dev: false

  /@ethersproject/base64@5.7.0:
    resolution: {integrity: sha512-Dr8tcHt2mEbsZr/mwTPIQAf3Ai0Bks/7gTw9dSqk1mQvhW3XvRlmDJr/4n+wg1JmCl16NZue17CDh8xb/vZ0sQ==}
    dependencies:
      '@ethersproject/bytes': 5.7.0
    dev: false

  /@ethersproject/basex@5.7.0:
    resolution: {integrity: sha512-ywlh43GwZLv2Voc2gQVTKBoVQ1mti3d8HK5aMxsfu/nRDnMmNqaSJ3r3n85HBByT8OpoY96SXM1FogC533T4zw==}
    dependencies:
      '@ethersproject/bytes': 5.7.0
      '@ethersproject/properties': 5.7.0
    dev: false

  /@ethersproject/bignumber@5.7.0:
    resolution: {integrity: sha512-n1CAdIHRWjSucQO3MC1zPSVgV/6dy/fjL9pMrPP9peL+QxEg9wOsVqwD4+818B6LUEtaXzVHQiuivzRoxPxUGw==}
    dependencies:
      '@ethersproject/bytes': 5.7.0
      '@ethersproject/logger': 5.7.0
      bn.js: 5.2.1
    dev: false

  /@ethersproject/bytes@5.7.0:
    resolution: {integrity: sha512-nsbxwgFXWh9NyYWo+U8atvmMsSdKJprTcICAkvbBffT75qDocbuggBU0SJiVK2MuTrp0q+xvLkTnGMPK1+uA9A==}
    dependencies:
      '@ethersproject/logger': 5.7.0
    dev: false

  /@ethersproject/constants@5.7.0:
    resolution: {integrity: sha512-DHI+y5dBNvkpYUMiRQyxRBYBefZkJfo70VUkUAsRjcPs47muV9evftfZ0PJVCXYbAiCgght0DtcF9srFQmIgWA==}
    dependencies:
      '@ethersproject/bignumber': 5.7.0
    dev: false

  /@ethersproject/contracts@5.7.0:
    resolution: {integrity: sha512-5GJbzEU3X+d33CdfPhcyS+z8MzsTrBGk/sc+G+59+tPa9yFkl6HQ9D6L0QMgNTA9q8dT0XKxxkyp883XsQvbbg==}
    dependencies:
      '@ethersproject/abi': 5.7.0
      '@ethersproject/abstract-provider': 5.7.0
      '@ethersproject/abstract-signer': 5.7.0
      '@ethersproject/address': 5.7.0
      '@ethersproject/bignumber': 5.7.0
      '@ethersproject/bytes': 5.7.0
      '@ethersproject/constants': 5.7.0
      '@ethersproject/logger': 5.7.0
      '@ethersproject/properties': 5.7.0
      '@ethersproject/transactions': 5.7.0
    dev: false

  /@ethersproject/hash@5.7.0:
    resolution: {integrity: sha512-qX5WrQfnah1EFnO5zJv1v46a8HW0+E5xuBBDTwMFZLuVTx0tbU2kkx15NqdjxecrLGatQN9FGQKpb1FKdHCt+g==}
    dependencies:
      '@ethersproject/abstract-signer': 5.7.0
      '@ethersproject/address': 5.7.0
      '@ethersproject/base64': 5.7.0
      '@ethersproject/bignumber': 5.7.0
      '@ethersproject/bytes': 5.7.0
      '@ethersproject/keccak256': 5.7.0
      '@ethersproject/logger': 5.7.0
      '@ethersproject/properties': 5.7.0
      '@ethersproject/strings': 5.7.0
    dev: false

  /@ethersproject/hdnode@5.7.0:
    resolution: {integrity: sha512-OmyYo9EENBPPf4ERhR7oj6uAtUAhYGqOnIS+jE5pTXvdKBS99ikzq1E7Iv0ZQZ5V36Lqx1qZLeak0Ra16qpeOg==}
    dependencies:
      '@ethersproject/abstract-signer': 5.7.0
      '@ethersproject/basex': 5.7.0
      '@ethersproject/bignumber': 5.7.0
      '@ethersproject/bytes': 5.7.0
      '@ethersproject/logger': 5.7.0
      '@ethersproject/pbkdf2': 5.7.0
      '@ethersproject/properties': 5.7.0
      '@ethersproject/sha2': 5.7.0
      '@ethersproject/signing-key': 5.7.0
      '@ethersproject/strings': 5.7.0
      '@ethersproject/transactions': 5.7.0
      '@ethersproject/wordlists': 5.7.0
    dev: false

  /@ethersproject/json-wallets@5.7.0:
    resolution: {integrity: sha512-8oee5Xgu6+RKgJTkvEMl2wDgSPSAQ9MB/3JYjFV9jlKvcYHUXZC+cQp0njgmxdHkYWn8s6/IqIZYm0YWCjO/0g==}
    dependencies:
      '@ethersproject/abstract-signer': 5.7.0
      '@ethersproject/address': 5.7.0
      '@ethersproject/bytes': 5.7.0
      '@ethersproject/hdnode': 5.7.0
      '@ethersproject/keccak256': 5.7.0
      '@ethersproject/logger': 5.7.0
      '@ethersproject/pbkdf2': 5.7.0
      '@ethersproject/properties': 5.7.0
      '@ethersproject/random': 5.7.0
      '@ethersproject/strings': 5.7.0
      '@ethersproject/transactions': 5.7.0
      aes-js: 3.0.0
      scrypt-js: 3.0.1
    dev: false

  /@ethersproject/keccak256@5.7.0:
    resolution: {integrity: sha512-2UcPboeL/iW+pSg6vZ6ydF8tCnv3Iu/8tUmLLzWWGzxWKFFqOBQFLo6uLUv6BDrLgCDfN28RJ/wtByx+jZ4KBg==}
    dependencies:
      '@ethersproject/bytes': 5.7.0
      js-sha3: 0.8.0
    dev: false

  /@ethersproject/logger@5.7.0:
    resolution: {integrity: sha512-0odtFdXu/XHtjQXJYA3u9G0G8btm0ND5Cu8M7i5vhEcE8/HmF4Lbdqanwyv4uQTr2tx6b7fQRmgLrsnpQlmnig==}
    dev: false

  /@ethersproject/networks@5.7.1:
    resolution: {integrity: sha512-n/MufjFYv3yFcUyfhnXotyDlNdFb7onmkSy8aQERi2PjNcnWQ66xXxa3XlS8nCcA8aJKJjIIMNJTC7tu80GwpQ==}
    dependencies:
      '@ethersproject/logger': 5.7.0
    dev: false

  /@ethersproject/pbkdf2@5.7.0:
    resolution: {integrity: sha512-oR/dBRZR6GTyaofd86DehG72hY6NpAjhabkhxgr3X2FpJtJuodEl2auADWBZfhDHgVCbu3/H/Ocq2uC6dpNjjw==}
    dependencies:
      '@ethersproject/bytes': 5.7.0
      '@ethersproject/sha2': 5.7.0
    dev: false

  /@ethersproject/properties@5.7.0:
    resolution: {integrity: sha512-J87jy8suntrAkIZtecpxEPxY//szqr1mlBaYlQ0r4RCaiD2hjheqF9s1LVE8vVuJCXisjIP+JgtK/Do54ej4Sw==}
    dependencies:
      '@ethersproject/logger': 5.7.0
    dev: false

  /@ethersproject/providers@5.7.2:
    resolution: {integrity: sha512-g34EWZ1WWAVgr4aptGlVBF8mhl3VWjv+8hoAnzStu8Ah22VHBsuGzP17eb6xDVRzw895G4W7vvx60lFFur/1Rg==}
    dependencies:
      '@ethersproject/abstract-provider': 5.7.0
      '@ethersproject/abstract-signer': 5.7.0
      '@ethersproject/address': 5.7.0
      '@ethersproject/base64': 5.7.0
      '@ethersproject/basex': 5.7.0
      '@ethersproject/bignumber': 5.7.0
      '@ethersproject/bytes': 5.7.0
      '@ethersproject/constants': 5.7.0
      '@ethersproject/hash': 5.7.0
      '@ethersproject/logger': 5.7.0
      '@ethersproject/networks': 5.7.1
      '@ethersproject/properties': 5.7.0
      '@ethersproject/random': 5.7.0
      '@ethersproject/rlp': 5.7.0
      '@ethersproject/sha2': 5.7.0
      '@ethersproject/strings': 5.7.0
      '@ethersproject/transactions': 5.7.0
      '@ethersproject/web': 5.7.1
      bech32: 1.1.4
      ws: 7.4.6
    transitivePeerDependencies:
      - bufferutil
      - utf-8-validate
    dev: false

  /@ethersproject/random@5.7.0:
    resolution: {integrity: sha512-19WjScqRA8IIeWclFme75VMXSBvi4e6InrUNuaR4s5pTF2qNhcGdCUwdxUVGtDDqC00sDLCO93jPQoDUH4HVmQ==}
    dependencies:
      '@ethersproject/bytes': 5.7.0
      '@ethersproject/logger': 5.7.0
    dev: false

  /@ethersproject/rlp@5.7.0:
    resolution: {integrity: sha512-rBxzX2vK8mVF7b0Tol44t5Tb8gomOHkj5guL+HhzQ1yBh/ydjGnpw6at+X6Iw0Kp3OzzzkcKp8N9r0W4kYSs9w==}
    dependencies:
      '@ethersproject/bytes': 5.7.0
      '@ethersproject/logger': 5.7.0
    dev: false

  /@ethersproject/sha2@5.7.0:
    resolution: {integrity: sha512-gKlH42riwb3KYp0reLsFTokByAKoJdgFCwI+CCiX/k+Jm2mbNs6oOaCjYQSlI1+XBVejwH2KrmCbMAT/GnRDQw==}
    dependencies:
      '@ethersproject/bytes': 5.7.0
      '@ethersproject/logger': 5.7.0
      hash.js: 1.1.7
    dev: false

  /@ethersproject/signing-key@5.7.0:
    resolution: {integrity: sha512-MZdy2nL3wO0u7gkB4nA/pEf8lu1TlFswPNmy8AiYkfKTdO6eXBJyUdmHO/ehm/htHw9K/qF8ujnTyUAD+Ry54Q==}
    dependencies:
      '@ethersproject/bytes': 5.7.0
      '@ethersproject/logger': 5.7.0
      '@ethersproject/properties': 5.7.0
      bn.js: 5.2.1
      elliptic: 6.5.4
      hash.js: 1.1.7
    dev: false

  /@ethersproject/solidity@5.7.0:
    resolution: {integrity: sha512-HmabMd2Dt/raavyaGukF4XxizWKhKQ24DoLtdNbBmNKUOPqwjsKQSdV9GQtj9CBEea9DlzETlVER1gYeXXBGaA==}
    dependencies:
      '@ethersproject/bignumber': 5.7.0
      '@ethersproject/bytes': 5.7.0
      '@ethersproject/keccak256': 5.7.0
      '@ethersproject/logger': 5.7.0
      '@ethersproject/sha2': 5.7.0
      '@ethersproject/strings': 5.7.0
    dev: false

  /@ethersproject/strings@5.7.0:
    resolution: {integrity: sha512-/9nu+lj0YswRNSH0NXYqrh8775XNyEdUQAuf3f+SmOrnVewcJ5SBNAjF7lpgehKi4abvNNXyf+HX86czCdJ8Mg==}
    dependencies:
      '@ethersproject/bytes': 5.7.0
      '@ethersproject/constants': 5.7.0
      '@ethersproject/logger': 5.7.0
    dev: false

  /@ethersproject/transactions@5.7.0:
    resolution: {integrity: sha512-kmcNicCp1lp8qanMTC3RIikGgoJ80ztTyvtsFvCYpSCfkjhD0jZ2LOrnbcuxuToLIUYYf+4XwD1rP+B/erDIhQ==}
    dependencies:
      '@ethersproject/address': 5.7.0
      '@ethersproject/bignumber': 5.7.0
      '@ethersproject/bytes': 5.7.0
      '@ethersproject/constants': 5.7.0
      '@ethersproject/keccak256': 5.7.0
      '@ethersproject/logger': 5.7.0
      '@ethersproject/properties': 5.7.0
      '@ethersproject/rlp': 5.7.0
      '@ethersproject/signing-key': 5.7.0
    dev: false

  /@ethersproject/units@5.7.0:
    resolution: {integrity: sha512-pD3xLMy3SJu9kG5xDGI7+xhTEmGXlEqXU4OfNapmfnxLVY4EMSSRp7j1k7eezutBPH7RBN/7QPnwR7hzNlEFeg==}
    dependencies:
      '@ethersproject/bignumber': 5.7.0
      '@ethersproject/constants': 5.7.0
      '@ethersproject/logger': 5.7.0
    dev: false

  /@ethersproject/wallet@5.7.0:
    resolution: {integrity: sha512-MhmXlJXEJFBFVKrDLB4ZdDzxcBxQ3rLyCkhNqVu3CDYvR97E+8r01UgrI+TI99Le+aYm/in/0vp86guJuM7FCA==}
    dependencies:
      '@ethersproject/abstract-provider': 5.7.0
      '@ethersproject/abstract-signer': 5.7.0
      '@ethersproject/address': 5.7.0
      '@ethersproject/bignumber': 5.7.0
      '@ethersproject/bytes': 5.7.0
      '@ethersproject/hash': 5.7.0
      '@ethersproject/hdnode': 5.7.0
      '@ethersproject/json-wallets': 5.7.0
      '@ethersproject/keccak256': 5.7.0
      '@ethersproject/logger': 5.7.0
      '@ethersproject/properties': 5.7.0
      '@ethersproject/random': 5.7.0
      '@ethersproject/signing-key': 5.7.0
      '@ethersproject/transactions': 5.7.0
      '@ethersproject/wordlists': 5.7.0
    dev: false

  /@ethersproject/web@5.7.1:
    resolution: {integrity: sha512-Gueu8lSvyjBWL4cYsWsjh6MtMwM0+H4HvqFPZfB6dV8ctbP9zFAO73VG1cMWae0FLPCtz0peKPpZY8/ugJJX2w==}
    dependencies:
      '@ethersproject/base64': 5.7.0
      '@ethersproject/bytes': 5.7.0
      '@ethersproject/logger': 5.7.0
      '@ethersproject/properties': 5.7.0
      '@ethersproject/strings': 5.7.0
    dev: false

  /@ethersproject/wordlists@5.7.0:
    resolution: {integrity: sha512-S2TFNJNfHWVHNE6cNDjbVlZ6MgE17MIxMbMg2zv3wn+3XSJGosL1m9ZVv3GXCf/2ymSsQ+hRI5IzoMJTG6aoVA==}
    dependencies:
      '@ethersproject/bytes': 5.7.0
      '@ethersproject/hash': 5.7.0
      '@ethersproject/logger': 5.7.0
      '@ethersproject/properties': 5.7.0
      '@ethersproject/strings': 5.7.0
    dev: false

  /@gelatonetwork/web3-functions-sdk@2.0.5:
    resolution: {integrity: sha512-9RT7QctWDshIwqRp24q7I31eYKpbw+bFy5yjki7c27fMIb+qyG/giSlbBwrsm8KPAdEHbxiARRRS3MbNs8CHjg==}
    engines: {node: '>=16.0.0'}
    hasBin: true
    dependencies:
      '@types/dockerode': 3.3.18
      ajv: 8.12.0
      axios: 1.1.2
      body-parser: 1.20.2
      colors: 1.4.0
      deno-bin: 1.33.1
      dockerode: 3.3.5
      dotenv: 16.0.3
      esbuild: 0.17.19
      eth-rpc-errors: 4.0.3
      ethers: 5.7.2
      express: 4.18.2
      form-data: 4.0.0
      ky: 0.32.2
      object-hash: 3.0.0
      pidusage: 3.0.2
      semver: 7.5.1
      signal-exit: 3.0.7
      tar: 6.1.15
    transitivePeerDependencies:
      - bufferutil
      - debug
      - supports-color
      - utf-8-validate
    dev: false

  /@ipld/car@5.1.1:
    resolution: {integrity: sha512-HoFTUqUJL9cPGhC9qRmHCvamfIsj1JllQSQ/Xu9/KN/VNJp8To9Ms4qiZPEMOwcrNFclfYqrahjGYbf4KL/d9A==}
    engines: {node: '>=16.0.0', npm: '>=7.0.0'}
    dependencies:
      '@ipld/dag-cbor': 9.0.1
      cborg: 1.10.2
      multiformats: 11.0.2
      varint: 6.0.0
    dev: false

  /@ipld/dag-cbor@9.0.1:
    resolution: {integrity: sha512-tImDka4akO7cuD24+nRLOU1kYXoai3VZ1cMeWCFUzwhKrRXyOLfVd9RZGI6aTsE/PYvHmkFobKvTeK9NPVtajA==}
    engines: {node: '>=16.0.0', npm: '>=7.0.0'}
    dependencies:
      cborg: 1.10.2
      multiformats: 11.0.2
    dev: false

  /@ipld/dag-json@10.1.0:
    resolution: {integrity: sha512-2rSvzDyGxx1NC24IsqKFTSXzAfUBlniZQRT15PEN+i177KEBsCXPfxuN/DweGIfmj3YceNyR8XOJT47pRZu7Cg==}
    engines: {node: '>=16.0.0', npm: '>=7.0.0'}
    dependencies:
      cborg: 1.10.2
      multiformats: 11.0.2
    dev: false

  /@ipld/dag-pb@4.0.3:
    resolution: {integrity: sha512-bOe+Z2ZJs9pmP/aIUBYMTdXq0i5z1x71qXeOIIhZvnKFLuzTIbbW0u5b7OfTGzUEbSv1dkUZBIXa7G/+OA8dnA==}
    engines: {node: '>=16.0.0', npm: '>=7.0.0'}
    dependencies:
      multiformats: 11.0.2
    dev: false

  /@ipld/dag-ucan@3.3.2:
    resolution: {integrity: sha512-EhuOrAfnudsVYIbzEIgi3itHAEo3WZNOt1VNPsYhxKBhOzDMeoTXh6/IHc7ZKBW1T2vDQHdgj4m1r64z6MssGA==}
    dependencies:
      '@ipld/dag-cbor': 9.0.1
      '@ipld/dag-json': 10.1.0
      multiformats: 11.0.2
    dev: false

  /@ipld/unixfs@2.1.1:
    resolution: {integrity: sha512-g3gr/3XvfQs4x2VFjlICae09ul5fbWCKRInN6Vgeot2+GH0h/krr3PqZCIo4dy4Ou2mQOsIddxUvG8UZ4p9SbQ==}
    dependencies:
      '@ipld/dag-pb': 4.0.3
      '@multiformats/murmur3': 2.1.4
      '@perma/map': 1.0.2
      '@web-std/stream': 1.0.1
      actor: 2.3.1
      multiformats: 11.0.2
      protobufjs: 7.2.3
      rabin-rs: 2.1.0
    dev: false

  /@multiformats/blake2@1.0.13:
    resolution: {integrity: sha512-T1Kzya0wjj85CaVeRSpJ858EnSvW1pw94GSitxYf84VsNdv5XYbJ6QG8y26Ft1bVALzrUCmqkQrR53QHSyu6RA==}
    dependencies:
      blakejs: 1.2.1
      multiformats: 9.9.0
    dev: false

  /@multiformats/murmur3@1.1.3:
    resolution: {integrity: sha512-wAPLUErGR8g6Lt+bAZn6218k9YQPym+sjszsXL6o4zfxbA22P+gxWZuuD9wDbwL55xrKO5idpcuQUX7/E3oHcw==}
    dependencies:
      multiformats: 9.9.0
      murmurhash3js-revisited: 3.0.0
    dev: false

  /@multiformats/murmur3@2.1.4:
    resolution: {integrity: sha512-qHHmZKD1Dy6PDi35pAowE1pQtnH7gwaJpUE/Ju+cOYVdWD4T8VVtKAumGCxwd31JKyNC0W1IzAaHQz1dnXXvBw==}
    engines: {node: '>=16.0.0', npm: '>=7.0.0'}
    dependencies:
      multiformats: 11.0.2
      murmurhash3js-revisited: 3.0.0
    dev: false

  /@multiformats/sha3@2.0.17:
    resolution: {integrity: sha512-7ik6pk178qLO2cpNucgf48UnAOBMkq/2H92DP4SprZOJqM9zqbVaKS7XyYW6UvhRsDJ3wi921fYv1ihTtQHLtA==}
    dependencies:
      js-sha3: 0.8.0
      multiformats: 9.9.0
    dev: false

  /@noble/ed25519@1.7.3:
    resolution: {integrity: sha512-iR8GBkDt0Q3GyaVcIu7mSsVIqnFbkbRzGLWlvhwunacoLwt4J3swfKhfaM6rN6WY+TBGoYT1GtT1mIh2/jGbRQ==}
    dev: false

  /@perma/map@1.0.2:
    resolution: {integrity: sha512-hujwGOY6yTYnpf5YAtpD5MJAI1kcsVPqyN0lxG8Sampf/InO3jmX/MlJCHCGFPpPqB5JyO5WNnL+tUs1Umqe0A==}
    dependencies:
      murmurhash3js-revisited: 3.0.0
    dev: false

  /@protobufjs/aspromise@1.1.2:
    resolution: {integrity: sha512-j+gKExEuLmKwvz3OgROXtrJ2UG2x8Ch2YZUxahh+s1F2HZ+wAceUNLkvy6zKCPVRkU++ZWQrdxsUeQXmcg4uoQ==}
    dev: false

  /@protobufjs/base64@1.1.2:
    resolution: {integrity: sha512-AZkcAA5vnN/v4PDqKyMR5lx7hZttPDgClv83E//FMNhR2TMcLUhfRUBHCmSl0oi9zMgDDqRUJkSxO3wm85+XLg==}
    dev: false

  /@protobufjs/codegen@2.0.4:
    resolution: {integrity: sha512-YyFaikqM5sH0ziFZCN3xDC7zeGaB/d0IUb9CATugHWbd1FRFwWwt4ld4OYMPWu5a3Xe01mGAULCdqhMlPl29Jg==}
    dev: false

  /@protobufjs/eventemitter@1.1.0:
    resolution: {integrity: sha512-j9ednRT81vYJ9OfVuXG6ERSTdEL1xVsNgqpkxMsbIabzSo3goCjDIveeGv5d03om39ML71RdmrGNjG5SReBP/Q==}
    dev: false

  /@protobufjs/fetch@1.1.0:
    resolution: {integrity: sha512-lljVXpqXebpsijW71PZaCYeIcE5on1w5DlQy5WH6GLbFryLUrBD4932W/E2BSpfRJWseIL4v/KPgBFxDOIdKpQ==}
    dependencies:
      '@protobufjs/aspromise': 1.1.2
      '@protobufjs/inquire': 1.1.0
    dev: false

  /@protobufjs/float@1.0.2:
    resolution: {integrity: sha512-Ddb+kVXlXst9d+R9PfTIxh1EdNkgoRe5tOX6t01f1lYWOvJnSPDBlG241QLzcyPdoNTsblLUdujGSE4RzrTZGQ==}
    dev: false

  /@protobufjs/inquire@1.1.0:
    resolution: {integrity: sha512-kdSefcPdruJiFMVSbn801t4vFK7KB/5gd2fYvrxhuJYg8ILrmn9SKSX2tZdV6V+ksulWqS7aXjBcRXl3wHoD9Q==}
    dev: false

  /@protobufjs/path@1.1.2:
    resolution: {integrity: sha512-6JOcJ5Tm08dOHAbdR3GrvP+yUUfkjG5ePsHYczMFLq3ZmMkAD98cDgcT2iA1lJ9NVwFd4tH/iSSoe44YWkltEA==}
    dev: false

  /@protobufjs/pool@1.1.0:
    resolution: {integrity: sha512-0kELaGSIDBKvcgS4zkjz1PeddatrjYcmMWOlAuAPwAeccUrPHdUqo/J6LiymHHEiJT5NrF1UVwxY14f+fy4WQw==}
    dev: false

  /@protobufjs/utf8@1.1.0:
    resolution: {integrity: sha512-Vvn3zZrhQZkkBE8LSuW3em98c0FwgO4nxzv6OdSxPKJIEKY2bGbHn+mhGIPerzI4twdxaP8/0+06HBpwf345Lw==}
    dev: false

  /@types/docker-modem@3.0.2:
    resolution: {integrity: sha512-qC7prjoEYR2QEe6SmCVfB1x3rfcQtUr1n4x89+3e0wSTMQ/KYCyf+/RAA9n2tllkkNc6//JMUZePdFRiGIWfaQ==}
    dependencies:
      '@types/node': 20.2.4
      '@types/ssh2': 1.11.11
    dev: false

  /@types/dockerode@3.3.18:
    resolution: {integrity: sha512-4EcP136jNMBZQ4zTHlI1VP2RpIQ2uJvRpjta3W2Cc7Ti7rk2r3TgVKjxR0Tb3NrT9ObXvl7Tv5nxra6BHEpkWg==}
    dependencies:
      '@types/docker-modem': 3.0.2
      '@types/node': 20.2.4
    dev: false

  /@types/minimatch@3.0.5:
    resolution: {integrity: sha512-Klz949h02Gz2uZCMGwDUSDS1YBlTdDDgbWHi+81l29tQALUtvz4rAYi5uoVhE5Lagoq6DeqAUlbrHvW/mXDgdQ==}
    dev: false

  /@types/node@18.16.15:
    resolution: {integrity: sha512-fv9H0101Lom0m76x5UekmudO0Vu611ElbTCLOeSbyX5WM6sme3gJ10PHP83pA1/eXbZpnDoTkeY40jykH38ptQ==}
    dev: false

  /@types/node@20.2.4:
    resolution: {integrity: sha512-ni5f8Xlf4PwnT/Z3f0HURc3ZSw8UyrqMqmM3L5ysa7VjHu8c3FOmIo1nKCcLrV/OAmtf3N4kFna/aJqxsfEtnA==}
    dev: false

  /@types/retry@0.12.1:
    resolution: {integrity: sha512-xoDlM2S4ortawSWORYqsdU+2rxdh4LRW9ytc3zmT37RIKQh6IHyKwwtKhKis9ah8ol07DCkZxPt8BBvPjC6v4g==}
    dev: false

  /@types/ssh2@1.11.11:
    resolution: {integrity: sha512-LdnE7UBpvHCgUznvn2fwLt2hkaENcKPFqOyXGkvyTLfxCXBN6roc1RmECNYuzzbHePzD3PaAov5rri9hehzx9Q==}
    dependencies:
      '@types/node': 18.16.15
    dev: false

  /@ucanto/client@8.0.0:
    resolution: {integrity: sha512-2nuAzdcFawPzqQZO/7MvdtOkkxdS5OLLDmKbPV8aEV7Xo7QzwvO3gfrR1sC967ggf+O758LhaMPEXczcSspHbQ==}
    dependencies:
      '@ucanto/core': 8.0.0
      '@ucanto/interface': 8.0.0
    dev: false

  /@ucanto/core@8.0.0:
    resolution: {integrity: sha512-Ne45bH0uUhAexNkJWj8tYsvKut58LaL3rsu30vxVh+ybkj47nD02mY8KqW+vCHY80E1ubPcjlHuCt0+efR9bgw==}
    dependencies:
      '@ipld/car': 5.1.1
      '@ipld/dag-cbor': 9.0.1
      '@ipld/dag-ucan': 3.3.2
      '@ucanto/interface': 8.0.0
      multiformats: 11.0.2
    dev: false

<<<<<<< HEAD
  /@vercel/ncc@0.36.1:
    resolution: {integrity: sha512-S4cL7Taa9yb5qbv+6wLgiKVZ03Qfkc4jGRuiUQMQ8HGBD5pcNRnHeYM33zBvJE4/zJGjJJ8GScB+WmTsn9mORw==}
    hasBin: true
    dev: true

  /@web-std/blob@3.0.4:
    resolution: {integrity: sha512-+dibyiw+uHYK4dX5cJ7HA+gtDAaUUe6JsOryp2ZpAC7h4ICsh49E34JwHoEKPlPvP0llCrNzz45vvD+xX5QDBg==}
=======
  /@ucanto/interface@8.0.0:
    resolution: {integrity: sha512-xeJJYdGAPKOYbCiG8BsGmyoBovZDtVya+42Gtd8fViZeNSS3h0f2BPDBS91YFOxSGswqCd2fqvrfrlg3TTMmZw==}
>>>>>>> 5b6f9051
    dependencies:
      '@ipld/dag-ucan': 3.3.2
      multiformats: 11.0.2
    dev: false

  /@ucanto/principal@8.0.0:
    resolution: {integrity: sha512-85IXfp8P3FGbQ5rQbLtAA2DkIgjOaqdTPXZHA2W+/UdEsJxfb1jf2TqOjHUt3PWcCbP2hqbRZWBYAKJszkW2uA==}
    dependencies:
      '@ipld/dag-ucan': 3.3.2
      '@noble/ed25519': 1.7.3
      '@ucanto/interface': 8.0.0
      multiformats: 11.0.2
      one-webcrypto: 1.0.3
    dev: false

  /@ucanto/transport@8.0.0:
    resolution: {integrity: sha512-1/3ELUtUAu7zNKq/jy/PjvvCoFt7cFS8198E8U04UM1EsZS0WvK2VnEa/aS8MA5bBy8TjRFmQtXjcndZ0RE5vw==}
    dependencies:
      '@ucanto/core': 8.0.0
      '@ucanto/interface': 8.0.0
    dev: false

  /@ucanto/validator@8.0.0:
    resolution: {integrity: sha512-S+cGKUVu074TT1FaoOyZa3mKf3CuEBLHLlE3TU1UoIC5Yp9WnvX+cDOGKIyfJ/HgHHBvAEDxYNOkNZbCATsRdA==}
    dependencies:
      '@ipld/car': 5.1.1
      '@ipld/dag-cbor': 9.0.1
      '@ucanto/core': 8.0.0
      '@ucanto/interface': 8.0.0
      multiformats: 11.0.2
    dev: false

  /@web-std/stream@1.0.1:
    resolution: {integrity: sha512-tsz4Y0WNDgFA5jwLSeV7/UV5rfMIlj0cPsSLVfTihjaVW0OJPd5NxJ3le1B3yLyqqzRpeG5OAfJAADLc4VoGTA==}
    dependencies:
      web-streams-polyfill: 3.2.1
    dev: false

  /@web3-storage/access@13.0.2:
    resolution: {integrity: sha512-W4JB0VDKwGnxs2miephyKeRNxYWR6KFxV7M4Bwu/LJtGNaV8gAdZy7UL686CVtKJhbxVAwfCYcpt3Vuz5uGSTQ==}
    hasBin: true
    dependencies:
      '@ipld/car': 5.1.1
      '@ipld/dag-ucan': 3.3.2
      '@ucanto/client': 8.0.0
      '@ucanto/core': 8.0.0
      '@ucanto/interface': 8.0.0
      '@ucanto/principal': 8.0.0
      '@ucanto/transport': 8.0.0
      '@ucanto/validator': 8.0.0
      '@web3-storage/capabilities': 5.0.1
      '@web3-storage/did-mailto': 2.0.0
      bigint-mod-arith: 3.2.1
      conf: 10.2.0
      inquirer: 9.2.6
      isomorphic-ws: 5.0.0(ws@8.13.0)
      kysely: 0.23.5
      multiformats: 11.0.2
      one-webcrypto: 1.0.3
      ora: 6.3.1
      p-defer: 4.0.0
      p-wait-for: 5.0.2
      type-fest: 3.11.0
      uint8arrays: 4.0.3
      ws: 8.13.0
      zod: 3.21.4
    transitivePeerDependencies:
      - bufferutil
      - utf-8-validate
    dev: false

  /@web3-storage/capabilities@5.0.1:
    resolution: {integrity: sha512-T9K2dOeGAQjSrTlYphBh8DQIHD1IjAP/ThOIp5R/ZewR8pNWExHokry6H5s/66Ghqdrfpg7TnCLSRX/lOUkA4w==}
    dependencies:
      '@ucanto/core': 8.0.0
      '@ucanto/interface': 8.0.0
      '@ucanto/principal': 8.0.0
      '@ucanto/transport': 8.0.0
      '@ucanto/validator': 8.0.0
    dev: false

  /@web3-storage/car-block-validator@1.2.0:
    resolution: {integrity: sha512-KKQ/M5WtpH/JlkX+bQYKzdG4azmSF495T7vpewje2xh7MBh1d94/BLblxCcLM/larWvXDxOkbAyTTdlECAAuUw==}
    dependencies:
      '@multiformats/blake2': 1.0.13
      '@multiformats/murmur3': 1.1.3
      '@multiformats/sha3': 2.0.17
      multiformats: 9.9.0
      uint8arrays: 3.1.1
    dev: false

  /@web3-storage/did-mailto@2.0.0:
    resolution: {integrity: sha512-y0uWnAG6V0PmKCPQdiSc8eR+yOpj3kyRqlm4ByNZcYd/HUT5t9UzUFMBO7hks14JOTUbV2bphHMToBS9u+f1GQ==}
    engines: {node: '>=16.15'}
    dev: false

  /@web3-storage/upload-client@9.0.1:
    resolution: {integrity: sha512-8kca+AL/MMh3KmK9DzESH8gSMxH5FjFGINA92wZ3l+6xVHdualYc6cUj4MYHTAfpLc7HV9WjFD2omHjcwCA/XA==}
    dependencies:
      '@ipld/car': 5.1.1
      '@ipld/dag-ucan': 3.3.2
      '@ipld/unixfs': 2.1.1
      '@ucanto/client': 8.0.0
      '@ucanto/interface': 8.0.0
      '@ucanto/transport': 8.0.0
      '@web3-storage/capabilities': 5.0.1
      ipfs-utils: 9.0.14
      multiformats: 11.0.2
      p-queue: 7.3.4
      p-retry: 5.1.2
    transitivePeerDependencies:
      - encoding
    dev: false

  /@web3-storage/w3up-client@6.0.1:
    resolution: {integrity: sha512-7dQb1GROEF6Me1mF759hf+AjMB8eBdYIXdXBJnxSIihUm7YwuAyi0EYNfAPfvJPadyZdBnMTvqNhkS/Va1T4rw==}
    dependencies:
      '@ipld/dag-ucan': 3.3.2
      '@ucanto/client': 8.0.0
      '@ucanto/core': 8.0.0
      '@ucanto/interface': 8.0.0
      '@ucanto/principal': 8.0.0
      '@ucanto/transport': 8.0.0
      '@web3-storage/access': 13.0.2
      '@web3-storage/capabilities': 5.0.1
      '@web3-storage/upload-client': 9.0.1
    transitivePeerDependencies:
      - bufferutil
      - encoding
      - utf-8-validate
    dev: false

  /accepts@1.3.8:
    resolution: {integrity: sha512-PYAthTa2m2VKxuvSD3DPC/Gy+U+sOA1LAuT8mkmRuvw+NACSaeXEQ+NHcVF7rONl6qcaxV3Uuemwawk+7+SJLw==}
    engines: {node: '>= 0.6'}
    dependencies:
      mime-types: 2.1.35
      negotiator: 0.6.3
    dev: false

  /actor@2.3.1:
    resolution: {integrity: sha512-ST/3wnvcP2tKDXnum7nLCLXm+/rsf8vPocXH2Fre6D8FQwNkGDd4JEitBlXj007VQJfiGYRQvXqwOBZVi+JtRg==}
    dev: false

  /adm-zip@0.5.10:
    resolution: {integrity: sha512-x0HvcHqVJNTPk/Bw8JbLWlWoo6Wwnsug0fnYYro1HBrjxZ3G7/AZk7Ahv8JwDe1uIcz8eBqvu86FuF1POiG7vQ==}
    engines: {node: '>=6.0'}
    dev: false

  /aes-js@3.0.0:
    resolution: {integrity: sha512-H7wUZRn8WpTq9jocdxQ2c8x2sKo9ZVmzfRE13GiNJXfp7NcKYEdvl3vspKjXox6RIG2VtaRe4JFvxG4rqp2Zuw==}
    dev: false

  /ajv-formats@2.1.1(ajv@8.12.0):
    resolution: {integrity: sha512-Wx0Kx52hxE7C18hkMEggYlEifqWZtYaRgouJor+WMdPnQyEK13vgEWyVNup7SoeeoLMsr4kf5h6dOW11I15MUA==}
    peerDependencies:
      ajv: ^8.0.0
    peerDependenciesMeta:
      ajv:
        optional: true
    dependencies:
      ajv: 8.12.0
    dev: false

  /ajv@8.12.0:
    resolution: {integrity: sha512-sRu1kpcO9yLtYxBKvqfTeh9KzZEwO3STyX1HT+4CaDzC6HpTGYhIhPIzj9XuKU7KYDwnaeh5hcOwjy1QuJzBPA==}
    dependencies:
      fast-deep-equal: 3.1.3
      json-schema-traverse: 1.0.0
      require-from-string: 2.0.2
      uri-js: 4.4.1
    dev: false

  /ansi-escapes@4.3.2:
    resolution: {integrity: sha512-gKXj5ALrKWQLsYG9jlTRmR/xKluxHV+Z9QEwNIgCfM1/uwPMCuzVVnh5mwTd+OuBZcwSIMbqssNWRm1lE51QaQ==}
    engines: {node: '>=8'}
    dependencies:
      type-fest: 0.21.3
    dev: false

  /ansi-regex@5.0.1:
    resolution: {integrity: sha512-quJQXlTSUGL2LH9SUXo8VwsY4soanhgo6LNSm84E1LBcE8s3O0wpdiRzyR9z/ZZJMlMWv37qOOb9pdJlMUEKFQ==}
    engines: {node: '>=8'}
    dev: false

  /ansi-regex@6.0.1:
    resolution: {integrity: sha512-n5M855fKb2SsfMIiFFoVrABHJC8QtHwVx+mHWP3QcEqBHYienj5dHSgjbxtC0WEZXYt4wcD6zrQElDPhFuZgfA==}
    engines: {node: '>=12'}
    dev: false

  /ansi-styles@4.3.0:
    resolution: {integrity: sha512-zbB9rCJAT1rbjiVDb2hqKFHNYLxgtk8NURxZ3IZwD3F6NtxbXZQCnnSi1Lkx+IDohdPlFp222wVALIheZJQSEg==}
    engines: {node: '>=8'}
    dependencies:
      color-convert: 2.0.1
    dev: false

  /any-signal@3.0.1:
    resolution: {integrity: sha512-xgZgJtKEa9YmDqXodIgl7Fl1C8yNXr8w6gXjqK3LW4GcEiYT+6AQfJSE/8SPsEpLLmcvbv8YU+qet94UewHxqg==}
    dev: false

  /array-flatten@1.1.1:
    resolution: {integrity: sha512-PCVAQswWemu6UdxsDFFX/+gVeYqKAod3D3UVm91jHwynguOwAvYPhx8nNlM++NqRcK6CxxpUafjmhIdKiHibqg==}
    dev: false

  /asn1@0.2.6:
    resolution: {integrity: sha512-ix/FxPn0MDjeyJ7i/yoHGFt/EX6LyNbxSEhPPXODPL+KB0VPk86UYfL0lMdy+KCnv+fmvIzySwaK5COwqVbWTQ==}
    dependencies:
      safer-buffer: 2.1.2
    dev: false

  /asynckit@0.4.0:
    resolution: {integrity: sha512-Oei9OH4tRh0YqU3GxhX79dM/mwVgvbZJaSNaRk+bshkj0S5cfHcgYakreBjrHwatXKbz+IoIdYLxrKim2MjW0Q==}
    dev: false

  /atomically@1.7.0:
    resolution: {integrity: sha512-Xcz9l0z7y9yQ9rdDaxlmaI4uJHf/T8g9hOEzJcsEqX2SjCj4J20uK7+ldkDHMbpJDK76wF7xEIgxc/vSlsfw5w==}
    engines: {node: '>=10.12.0'}
    dev: false

  /axios@1.1.2:
    resolution: {integrity: sha512-bznQyETwElsXl2RK7HLLwb5GPpOLlycxHCtrpDR/4RqqBzjARaOTo3jz4IgtntWUYee7Ne4S8UHd92VCuzPaWA==}
    dependencies:
      follow-redirects: 1.15.2
      form-data: 4.0.0
      proxy-from-env: 1.1.0
    transitivePeerDependencies:
      - debug
    dev: false

  /balanced-match@1.0.2:
    resolution: {integrity: sha512-3oSeUO0TMV67hN1AmbXsK4yaqU7tjiHlbxRDZOpH0KW9+CeX4bRAaX0Anxt0tx2MrpRpWwQaPwIlISEJhYU5Pw==}
    dev: false

  /base-x@4.0.0:
    resolution: {integrity: sha512-FuwxlW4H5kh37X/oW59pwTzzTKRzfrrQwhmyspRM7swOEZcHtDZSCt45U6oKgtuFE+WYPblePMVIPR4RZrh/hw==}
    dev: false

  /base64-js@1.5.1:
    resolution: {integrity: sha512-AKpaYlHn8t4SVbOHCy+b5+KKgvR4vrsD8vbvrbiQJps7fKDTkjkDry6ji0rUJjC0kzbNePLwzxq8iypo41qeWA==}
    dev: false

  /bcrypt-pbkdf@1.0.2:
    resolution: {integrity: sha512-qeFIXtP4MSoi6NLqO12WfqARWWuCKi2Rn/9hJLEmtB5yTNr9DqFWkJRCf2qShWzPeAMRnOgCrq0sg/KLv5ES9w==}
    dependencies:
      tweetnacl: 0.14.5
    dev: false

  /bech32@1.1.4:
    resolution: {integrity: sha512-s0IrSOzLlbvX7yp4WBfPITzpAU8sqQcpsmwXDiKwrG4r491vwCO/XpejasRNl0piBMe/DvP4Tz0mIS/X1DPJBQ==}
    dev: false

  /bigint-mod-arith@3.2.1:
    resolution: {integrity: sha512-roLlzeQ0okNjT8Ph9zL9Nvw85ucHSQkNndLRfAR2CVaYOEAMtbpIK3f6oJb3Jv/hg9mkrYaw/DknysTuvc8QhA==}
    engines: {node: '>=10.4.0'}
    dev: false

  /bl@4.1.0:
    resolution: {integrity: sha512-1W07cM9gS6DcLperZfFSj+bWLtaPGSOHWhPiGzXmvVJbRLdG82sH/Kn8EtW1VqWVA54AKf2h5k5BbnIbwF3h6w==}
    dependencies:
      buffer: 5.7.1
      inherits: 2.0.4
      readable-stream: 3.6.2
    dev: false

  /bl@5.1.0:
    resolution: {integrity: sha512-tv1ZJHLfTDnXE6tMHv73YgSJaWR2AFuPwMntBe7XL/GBFHnT0CLnsHMogfk5+GzCDC5ZWarSCYaIGATZt9dNsQ==}
    dependencies:
      buffer: 6.0.3
      inherits: 2.0.4
      readable-stream: 3.6.2
    dev: false

  /blakejs@1.2.1:
    resolution: {integrity: sha512-QXUSXI3QVc/gJME0dBpXrag1kbzOqCjCX8/b54ntNyW6sjtoqxqRk3LTmXzaJoh71zMsDCjM+47jS7XiwN/+fQ==}
    dev: false

  /bn.js@4.12.0:
    resolution: {integrity: sha512-c98Bf3tPniI+scsdk237ku1Dc3ujXQTSgyiPUDEOe7tRkhrqridvh8klBv0HCEso1OLOYcHuCv/cS6DNxKH+ZA==}
    dev: false

  /bn.js@5.2.1:
    resolution: {integrity: sha512-eXRvHzWyYPBuB4NBy0cmYQjGitUrtqwbvlzP3G6VFnNRbsZQIxQ10PbKKHt8gZ/HW/D/747aDl+QkDqg3KQLMQ==}
    dev: false

  /body-parser@1.20.1:
    resolution: {integrity: sha512-jWi7abTbYwajOytWCQc37VulmWiRae5RyTpaCyDcS5/lMdtwSz5lOpDE67srw/HYe35f1z3fDQw+3txg7gNtWw==}
    engines: {node: '>= 0.8', npm: 1.2.8000 || >= 1.4.16}
    dependencies:
      bytes: 3.1.2
      content-type: 1.0.5
      debug: 2.6.9
      depd: 2.0.0
      destroy: 1.2.0
      http-errors: 2.0.0
      iconv-lite: 0.4.24
      on-finished: 2.4.1
      qs: 6.11.0
      raw-body: 2.5.1
      type-is: 1.6.18
      unpipe: 1.0.0
    transitivePeerDependencies:
      - supports-color
    dev: false

  /body-parser@1.20.2:
    resolution: {integrity: sha512-ml9pReCu3M61kGlqoTm2umSXTlRTuGTx0bfYj+uIUKKYycG5NtSbeetV3faSU6R7ajOPw0g/J1PvK4qNy7s5bA==}
    engines: {node: '>= 0.8', npm: 1.2.8000 || >= 1.4.16}
    dependencies:
      bytes: 3.1.2
      content-type: 1.0.5
      debug: 2.6.9
      depd: 2.0.0
      destroy: 1.2.0
      http-errors: 2.0.0
      iconv-lite: 0.4.24
      on-finished: 2.4.1
      qs: 6.11.0
      raw-body: 2.5.2
      type-is: 1.6.18
      unpipe: 1.0.0
    transitivePeerDependencies:
      - supports-color
    dev: false

  /brace-expansion@1.1.11:
    resolution: {integrity: sha512-iCuPHDFgrHX7H2vEI/5xpz07zSHB00TpugqhmYtVmMO6518mCuRMoOYFldEBl0g187ufozdaHgWKcYFb61qGiA==}
    dependencies:
      balanced-match: 1.0.2
      concat-map: 0.0.1
    dev: false

  /brorand@1.1.0:
    resolution: {integrity: sha512-cKV8tMCEpQs4hK/ik71d6LrPOnpkpGBR0wzxqr68g2m/LB2GxVYQroAjMJZRVM1Y4BCjCKc3vAamxSzOY2RP+w==}
    dev: false

  /browser-readablestream-to-it@1.0.3:
    resolution: {integrity: sha512-+12sHB+Br8HIh6VAMVEG5r3UXCyESIgDW7kzk3BjIXa43DVqVwL7GC5TW3jeh+72dtcH99pPVpw0X8i0jt+/kw==}
    dev: false

  /buffer@5.7.1:
    resolution: {integrity: sha512-EHcyIPBQ4BSGlvjB16k5KgAJ27CIsHY/2JBmCRReo48y9rQ3MaUzWX3KVlBa4U7MyX02HdVj0K7C3WaB3ju7FQ==}
    dependencies:
      base64-js: 1.5.1
      ieee754: 1.2.1
    dev: false

  /buffer@6.0.3:
    resolution: {integrity: sha512-FTiCpNxtwiZZHEZbcbTIcZjERVICn9yq/pDFkTl95/AxzD1naBctN7YO68riM/gLSDY7sdrMby8hofADYuuqOA==}
    dependencies:
      base64-js: 1.5.1
      ieee754: 1.2.1
    dev: false

  /buildcheck@0.0.6:
    resolution: {integrity: sha512-8f9ZJCUXyT1M35Jx7MkBgmBMo3oHTTBIPLiY9xyL0pl3T5RwcPEY8cUHr5LBNfu/fk6c2T4DJZuVM/8ZZT2D2A==}
    engines: {node: '>=10.0.0'}
    dev: false
    optional: true

  /bytes@3.1.2:
    resolution: {integrity: sha512-/Nf7TyzTx6S3yRJObOAV7956r8cr2+Oj8AC5dt8wSP3BQAoeX58NoHyCU8P8zGkNXStjTSi6fzO6F0pBdcYbEg==}
    engines: {node: '>= 0.8'}
    dev: false

  /cac@6.7.14:
    resolution: {integrity: sha512-b6Ilus+c3RrdDk+JhLKUAQfzzgLEPy6wcXqS7f/xe1EETvsDP6GORG7SFuOs6cID5YkqchW/LXZbX5bc8j7ZcQ==}
    engines: {node: '>=8'}
    dev: false

  /call-bind@1.0.2:
    resolution: {integrity: sha512-7O+FbCihrB5WGbFYesctwmTKae6rOiIzmz1icreWJ+0aA7LJfuqhEso2T9ncpcFtzMQtzXf2QGGueWJGTYsqrA==}
    dependencies:
      function-bind: 1.1.1
      get-intrinsic: 1.2.1
    dev: false

  /cborg@1.10.2:
    resolution: {integrity: sha512-b3tFPA9pUr2zCUiCfRd2+wok2/LBSNUMKOuRRok+WlvvAgEt/PlbgPTsZUcwCOs53IJvLgTp0eotwtosE6njug==}
    hasBin: true
    dev: false

  /chalk@4.1.2:
    resolution: {integrity: sha512-oKnbhFyRIXpUuez8iBMmyEa4nbj4IOQyuhc/wy9kY7/WVPcwIO9VA668Pu8RkO7+0G76SLROeyw9CpQ061i4mA==}
    engines: {node: '>=10'}
    dependencies:
      ansi-styles: 4.3.0
      supports-color: 7.2.0
    dev: false

  /chalk@5.2.0:
    resolution: {integrity: sha512-ree3Gqw/nazQAPuJJEy+avdl7QfZMcUvmHIKgEZkGL+xOBzRvup5Hxo6LHuMceSxOabuJLJm5Yp/92R9eMmMvA==}
    engines: {node: ^12.17.0 || ^14.13 || >=16.0.0}
    dev: false

  /chardet@0.7.0:
    resolution: {integrity: sha512-mT8iDcrh03qDGRRmoA2hmBJnxpllMR+0/0qlzjqZES6NdiWDcZkCNAk4rPFZ9Q85r27unkiNNg8ZOiwZXBHwcA==}
    dev: false

  /chownr@1.1.4:
    resolution: {integrity: sha512-jJ0bqzaylmJtVnNgzTeSOs8DPavpbYgEr/b0YL8/2GO3xJEhInFmhKMUnEJQjZumK7KXGFhUy89PrsJWlakBVg==}
    dev: false

  /chownr@2.0.0:
    resolution: {integrity: sha512-bIomtDF5KGpdogkLd9VspvFzk9KfpyyGlS8YFVZl7TGPBHL5snIOnxeshwVgPteQ9b4Eydl+pVbIyE1DcvCWgQ==}
    engines: {node: '>=10'}
    dev: false

  /cli-cursor@3.1.0:
    resolution: {integrity: sha512-I/zHAwsKf9FqGoXM4WWRACob9+SNukZTd94DWF57E4toouRulbCxcUh6RKUEOQlYTHJnzkPMySvPNaaSLNfLZw==}
    engines: {node: '>=8'}
    dependencies:
      restore-cursor: 3.1.0
    dev: false

  /cli-cursor@4.0.0:
    resolution: {integrity: sha512-VGtlMu3x/4DOtIUwEkRezxUZ2lBacNJCHash0N0WeZDBS+7Ux1dm3XWAgWYxLJFMMdOeXMHXorshEFhbMSGelg==}
    engines: {node: ^12.20.0 || ^14.13.1 || >=16.0.0}
    dependencies:
      restore-cursor: 4.0.0
    dev: false

  /cli-spinners@2.9.0:
    resolution: {integrity: sha512-4/aL9X3Wh0yiMQlE+eeRhWP6vclO3QRtw1JHKIT0FFUs5FjpFmESqtMvYZ0+lbzBw900b95mS0hohy+qn2VK/g==}
    engines: {node: '>=6'}
    dev: false

  /cli-width@4.0.0:
    resolution: {integrity: sha512-ZksGS2xpa/bYkNzN3BAw1wEjsLV/ZKOf/CCrJ/QOBsxx6fOARIkwTutxp1XIOIohi6HKmOFjMoK/XaqDVUpEEw==}
    engines: {node: '>= 12'}
    dev: false

  /clone@1.0.4:
    resolution: {integrity: sha512-JQHZ2QMW6l3aH/j6xCqQThY/9OH4D/9ls34cgkUBiEeocRTU04tHfKPBsUK1PqZCUQM7GiA0IIXJSuXHI64Kbg==}
    engines: {node: '>=0.8'}
    dev: false

  /color-convert@2.0.1:
    resolution: {integrity: sha512-RRECPsj7iu/xb5oKYcsFHSppFNnsj/52OVTRKb4zP5onXwVF3zVmmToNcOfGC+CRDpfK/U584fMg38ZHCaElKQ==}
    engines: {node: '>=7.0.0'}
    dependencies:
      color-name: 1.1.4
    dev: false

  /color-name@1.1.4:
    resolution: {integrity: sha512-dOy+3AuW3a2wNbZHIuMZpTcgjGuLU/uBL/ubcZF9OXbDo8ff4O8yVp5Bf0efS8uEoYo5q4Fx7dY9OgQGXgAsQA==}
    dev: false

  /colors@1.4.0:
    resolution: {integrity: sha512-a+UqTh4kgZg/SlGvfbzDHpgRu7AAQOmmqRHJnxhRZICKFUT91brVhNNt58CMWU9PsBbv3PDCZUHbVxuDiH2mtA==}
    engines: {node: '>=0.1.90'}
    dev: false

  /combined-stream@1.0.8:
    resolution: {integrity: sha512-FQN4MRfuJeHf7cBbBMJFXhKSDq+2kAArBlmRBvcvFE5BB1HZKXtSFASDhdlz9zOYwxh8lDdnvmMOe/+5cdoEdg==}
    engines: {node: '>= 0.8'}
    dependencies:
      delayed-stream: 1.0.0
    dev: false

  /concat-map@0.0.1:
    resolution: {integrity: sha512-/Srv4dswyQNBfohGpz9o6Yb3Gz3SrUDqBH5rTuhGR7ahtlbYKnVxw2bCFMRljaA7EXHaXZ8wsHdodFvbkhKmqg==}
    dev: false

  /conf@10.2.0:
    resolution: {integrity: sha512-8fLl9F04EJqjSqH+QjITQfJF8BrOVaYr1jewVgSRAEWePfxT0sku4w2hrGQ60BC/TNLGQ2pgxNlTbWQmMPFvXg==}
    engines: {node: '>=12'}
    dependencies:
      ajv: 8.12.0
      ajv-formats: 2.1.1(ajv@8.12.0)
      atomically: 1.7.0
      debounce-fn: 4.0.0
      dot-prop: 6.0.1
      env-paths: 2.2.1
      json-schema-typed: 7.0.3
      onetime: 5.1.2
      pkg-up: 3.1.0
      semver: 7.5.1
    dev: false

  /content-disposition@0.5.4:
    resolution: {integrity: sha512-FveZTNuGw04cxlAiWbzi6zTAL/lhehaWbTtgluJh4/E95DqMwTmha3KZN1aAWA8cFIhHzMZUvLevkw5Rqk+tSQ==}
    engines: {node: '>= 0.6'}
    dependencies:
      safe-buffer: 5.2.1
    dev: false

  /content-type@1.0.5:
    resolution: {integrity: sha512-nTjqfcBFEipKdXCv4YDQWCfmcLZKm81ldF0pAopTvyrFGVbcR6P/VAAd5G7N+0tTr8QqiU0tFadD6FK4NtJwOA==}
    engines: {node: '>= 0.6'}
    dev: false

  /cookie-signature@1.0.6:
    resolution: {integrity: sha512-QADzlaHc8icV8I7vbaJXJwod9HWYp8uCqf1xa4OfNu1T7JVxQIrUgOWtHdNDtPiywmFbiS12VjotIXLrKM3orQ==}
    dev: false

  /cookie@0.5.0:
    resolution: {integrity: sha512-YZ3GUyn/o8gfKJlnlX7g7xq4gyO6OSuhGPKaaGssGB2qgDUS0gPgtTvoyZLTt9Ab6dC4hfc9dV5arkvc/OCmrw==}
    engines: {node: '>= 0.6'}
    dev: false

  /cpu-features@0.0.7:
    resolution: {integrity: sha512-fjzFmsUKKCrC9GrM1eQTvQx18e+kjXFzjRLvJPNEDjk31+bJ6ZiV6uchv/hzbzXVIgbWdrEyyX1IFKwse65+8w==}
    engines: {node: '>=10.0.0'}
    requiresBuild: true
    dependencies:
      buildcheck: 0.0.6
      nan: 2.17.0
    dev: false
    optional: true

  /debounce-fn@4.0.0:
    resolution: {integrity: sha512-8pYCQiL9Xdcg0UPSD3d+0KMlOjp+KGU5EPwYddgzQ7DATsg4fuUDjQtsYLmWjnk2obnNHgV3vE2Y4jejSOJVBQ==}
    engines: {node: '>=10'}
    dependencies:
      mimic-fn: 3.1.0
    dev: false

  /debug@2.6.9:
    resolution: {integrity: sha512-bC7ElrdJaJnPbAP+1EotYvqZsb3ecl5wi6Bfi6BJTUcNowp6cvspg0jXznRTKDjm/E7AdgFBVeAPVMNcKGsHMA==}
    peerDependencies:
      supports-color: '*'
    peerDependenciesMeta:
      supports-color:
        optional: true
    dependencies:
      ms: 2.0.0
    dev: false

  /debug@4.3.4:
    resolution: {integrity: sha512-PRWFHuSU3eDtQJPvnNY7Jcket1j0t5OuOsFzPPzsekD52Zl8qUfFIPEiswXqIvHWGVHOgX+7G/vCNNhehwxfkQ==}
    engines: {node: '>=6.0'}
    peerDependencies:
      supports-color: '*'
    peerDependenciesMeta:
      supports-color:
        optional: true
    dependencies:
      ms: 2.1.2
    dev: false

  /defaults@1.0.4:
    resolution: {integrity: sha512-eFuaLoy/Rxalv2kr+lqMlUnrDWV+3j4pljOIJgLIhI058IQfWJ7vXhyEIHu+HtC738klGALYxOKDO0bQP3tg8A==}
    dependencies:
      clone: 1.0.4
    dev: false

  /delayed-stream@1.0.0:
    resolution: {integrity: sha512-ZySD7Nf91aLB0RxL4KGrKHBXl7Eds1DAmEdcoVawXnLD7SDhpNgtuII2aAkg7a7QS41jxPSZ17p4VdGnMHk3MQ==}
    engines: {node: '>=0.4.0'}
    dev: false

  /deno-bin@1.33.1:
    resolution: {integrity: sha512-+4KTROCSOva/ThxnAQ+RDXRcZwD61ZkmJZmc8LSaOnNgLUETvm9p+scXp7yITdon9AqewODo0YPU9Ulz2ujlVw==}
    hasBin: true
    requiresBuild: true
    dependencies:
      adm-zip: 0.5.10
      follow-redirects: 1.15.2
    transitivePeerDependencies:
      - debug
    dev: false

  /depd@2.0.0:
    resolution: {integrity: sha512-g7nH6P6dyDioJogAAGprGpCtVImJhpPk/roCzdb3fIh61/s/nPsfR6onyMwkCAR/OlC3yBC0lESvUoQEAssIrw==}
    engines: {node: '>= 0.8'}
    dev: false

  /destroy@1.2.0:
    resolution: {integrity: sha512-2sJGJTaXIIaR1w4iJSNoN0hnMY7Gpc/n8D4qSCJw8QqFWXf7cuAgnEHxBpweaVcPevC2l3KpjYCx3NypQQgaJg==}
    engines: {node: '>= 0.8', npm: 1.2.8000 || >= 1.4.16}
    dev: false

  /docker-modem@3.0.8:
    resolution: {integrity: sha512-f0ReSURdM3pcKPNS30mxOHSbaFLcknGmQjwSfmbcdOw1XWKXVhukM3NJHhr7NpY9BIyyWQb0EBo3KQvvuU5egQ==}
    engines: {node: '>= 8.0'}
    dependencies:
      debug: 4.3.4
      readable-stream: 3.6.2
      split-ca: 1.0.1
      ssh2: 1.13.0
    transitivePeerDependencies:
      - supports-color
    dev: false

  /dockerode@3.3.5:
    resolution: {integrity: sha512-/0YNa3ZDNeLr/tSckmD69+Gq+qVNhvKfAHNeZJBnp7EOP6RGKV8ORrJHkUn20So5wU+xxT7+1n5u8PjHbfjbSA==}
    engines: {node: '>= 8.0'}
    dependencies:
      '@balena/dockerignore': 1.0.2
      docker-modem: 3.0.8
      tar-fs: 2.0.1
    transitivePeerDependencies:
      - supports-color
    dev: false

  /dot-prop@6.0.1:
    resolution: {integrity: sha512-tE7ztYzXHIeyvc7N+hR3oi7FIbf/NIjVP9hmAt3yMXzrQ072/fpjGLx2GxNxGxUl5V73MEqYzioOMoVhGMJ5cA==}
    engines: {node: '>=10'}
    dependencies:
      is-obj: 2.0.0
    dev: false

  /dotenv@16.0.3:
    resolution: {integrity: sha512-7GO6HghkA5fYG9TYnNxi14/7K9f5occMlp3zXAuSxn7CKCxt9xbNWG7yF8hTCSUchlfWSe3uLmlPfigevRItzQ==}
    engines: {node: '>=12'}
    dev: false

  /ee-first@1.1.1:
    resolution: {integrity: sha512-WMwm9LhRUo+WUaRN+vRuETqG89IgZphVSNkdFgeb6sS/E4OrDIN7t48CAewSHXc6C8lefD8KKfr5vY61brQlow==}
    dev: false

  /electron-fetch@1.9.1:
    resolution: {integrity: sha512-M9qw6oUILGVrcENMSRRefE1MbHPIz0h79EKIeJWK9v563aT9Qkh8aEHPO1H5vi970wPirNY+jO9OpFoLiMsMGA==}
    engines: {node: '>=6'}
    dependencies:
      encoding: 0.1.13
    dev: false

  /elliptic@6.5.4:
    resolution: {integrity: sha512-iLhC6ULemrljPZb+QutR5TQGB+pdW6KGD5RSegS+8sorOZT+rdQFbsQFJgvN3eRqNALqJer4oQ16YvJHlU8hzQ==}
    dependencies:
      bn.js: 4.12.0
      brorand: 1.1.0
      hash.js: 1.1.7
      hmac-drbg: 1.0.1
      inherits: 2.0.4
      minimalistic-assert: 1.0.1
      minimalistic-crypto-utils: 1.0.1
    dev: false

  /emoji-regex@8.0.0:
    resolution: {integrity: sha512-MSjYzcWNOA0ewAHpz0MxpYFvwg6yjy1NG3xteoqz644VCo/RPgnr1/GGt+ic3iJTzQ8Eu3TdM14SawnVUmGE6A==}
    dev: false

  /encodeurl@1.0.2:
    resolution: {integrity: sha512-TPJXq8JqFaVYm2CWmPvnP2Iyo4ZSM7/QKcSmuMLDObfpH5fi7RUGmd/rTDf+rut/saiDiQEeVTNgAmJEdAOx0w==}
    engines: {node: '>= 0.8'}
    dev: false

  /encoding@0.1.13:
    resolution: {integrity: sha512-ETBauow1T35Y/WZMkio9jiM0Z5xjHHmJ4XmjZOq1l/dXz3lr2sRn87nJy20RupqSh1F2m3HHPSp8ShIPQJrJ3A==}
    dependencies:
      iconv-lite: 0.6.3
    dev: false

  /end-of-stream@1.4.4:
    resolution: {integrity: sha512-+uw1inIHVPQoaVuHzRyXd21icM+cnt4CzD5rW+NC1wjOUSTOs+Te7FOv7AhN7vS9x/oIyhLP5PR1H+phQAHu5Q==}
    dependencies:
      once: 1.4.0
    dev: false

  /env-paths@2.2.1:
    resolution: {integrity: sha512-+h1lkLKhZMTYjog1VEpJNG7NZJWcuc2DDk/qsqSTRRCOXiLjeQ1d1/udrUGhqMxUgAlwKNZ0cf2uqan5GLuS2A==}
    engines: {node: '>=6'}
    dev: false

  /envfile@6.18.0:
    resolution: {integrity: sha512-IsYv64dtlNXTm4huvCBpbXsdZQurYUju9WoYCkSj+SDYpO3v4/dq346QsCnNZ3JcnWw0G3E6+saVkVtmPw98Gg==}
    engines: {node: '>=10'}
    hasBin: true
    dev: false

  /err-code@3.0.1:
    resolution: {integrity: sha512-GiaH0KJUewYok+eeY05IIgjtAe4Yltygk9Wqp1V5yVWLdhf0hYZchRjNIT9bb0mSwRcIusT3cx7PJUf3zEIfUA==}
    dev: false

  /esbuild@0.17.19:
    resolution: {integrity: sha512-XQ0jAPFkK/u3LcVRcvVHQcTIqD6E2H1fvZMA5dQPSOWb3suUbWbfbRf94pjc0bNzRYLfIrDRQXr7X+LHIm5oHw==}
    engines: {node: '>=12'}
    hasBin: true
    requiresBuild: true
    optionalDependencies:
      '@esbuild/android-arm': 0.17.19
      '@esbuild/android-arm64': 0.17.19
      '@esbuild/android-x64': 0.17.19
      '@esbuild/darwin-arm64': 0.17.19
      '@esbuild/darwin-x64': 0.17.19
      '@esbuild/freebsd-arm64': 0.17.19
      '@esbuild/freebsd-x64': 0.17.19
      '@esbuild/linux-arm': 0.17.19
      '@esbuild/linux-arm64': 0.17.19
      '@esbuild/linux-ia32': 0.17.19
      '@esbuild/linux-loong64': 0.17.19
      '@esbuild/linux-mips64el': 0.17.19
      '@esbuild/linux-ppc64': 0.17.19
      '@esbuild/linux-riscv64': 0.17.19
      '@esbuild/linux-s390x': 0.17.19
      '@esbuild/linux-x64': 0.17.19
      '@esbuild/netbsd-x64': 0.17.19
      '@esbuild/openbsd-x64': 0.17.19
      '@esbuild/sunos-x64': 0.17.19
      '@esbuild/win32-arm64': 0.17.19
      '@esbuild/win32-ia32': 0.17.19
      '@esbuild/win32-x64': 0.17.19

  /escape-html@1.0.3:
    resolution: {integrity: sha512-NiSupZ4OeuGwr68lGIeym/ksIZMJodUGOSCZ/FSnTxcrekbvqrgdUxlJOMpijaKZVjAJrWrGs/6Jy8OMuyj9ow==}
    dev: false

  /escape-string-regexp@5.0.0:
    resolution: {integrity: sha512-/veY75JbMK4j1yjvuUxuVsiS/hr/4iHs9FTT6cgTexxdE0Ly/glccBAkloH/DofkjRbZU3bnoj38mOmhkZ0lHw==}
    engines: {node: '>=12'}
    dev: false

  /etag@1.8.1:
    resolution: {integrity: sha512-aIL5Fx7mawVa300al2BnEE4iNvo1qETxLrPI/o05L7z6go7fCw1J6EQmbK4FmJ2AS7kgVF/KEZWufBfdClMcPg==}
    engines: {node: '>= 0.6'}
    dev: false

  /eth-rpc-errors@4.0.3:
    resolution: {integrity: sha512-Z3ymjopaoft7JDoxZcEb3pwdGh7yiYMhOwm2doUt6ASXlMavpNlK6Cre0+IMl2VSGyEU9rkiperQhp5iRxn5Pg==}
    dependencies:
      fast-safe-stringify: 2.1.1
    dev: false

  /ethers@5.7.2:
    resolution: {integrity: sha512-wswUsmWo1aOK8rR7DIKiWSw9DbLWe6x98Jrn8wcTflTVvaXhAMaB5zGAXy0GYQEQp9iO1iSHWVyARQm11zUtyg==}
    dependencies:
      '@ethersproject/abi': 5.7.0
      '@ethersproject/abstract-provider': 5.7.0
      '@ethersproject/abstract-signer': 5.7.0
      '@ethersproject/address': 5.7.0
      '@ethersproject/base64': 5.7.0
      '@ethersproject/basex': 5.7.0
      '@ethersproject/bignumber': 5.7.0
      '@ethersproject/bytes': 5.7.0
      '@ethersproject/constants': 5.7.0
      '@ethersproject/contracts': 5.7.0
      '@ethersproject/hash': 5.7.0
      '@ethersproject/hdnode': 5.7.0
      '@ethersproject/json-wallets': 5.7.0
      '@ethersproject/keccak256': 5.7.0
      '@ethersproject/logger': 5.7.0
      '@ethersproject/networks': 5.7.1
      '@ethersproject/pbkdf2': 5.7.0
      '@ethersproject/properties': 5.7.0
      '@ethersproject/providers': 5.7.2
      '@ethersproject/random': 5.7.0
      '@ethersproject/rlp': 5.7.0
      '@ethersproject/sha2': 5.7.0
      '@ethersproject/signing-key': 5.7.0
      '@ethersproject/solidity': 5.7.0
      '@ethersproject/strings': 5.7.0
      '@ethersproject/transactions': 5.7.0
      '@ethersproject/units': 5.7.0
      '@ethersproject/wallet': 5.7.0
      '@ethersproject/web': 5.7.1
      '@ethersproject/wordlists': 5.7.0
    transitivePeerDependencies:
      - bufferutil
      - utf-8-validate
    dev: false

  /eventemitter3@4.0.7:
    resolution: {integrity: sha512-8guHBZCwKnFhYdHr2ysuRWErTwhoN2X8XELRlrRwpmfeY2jjuUN4taQMsULKUVo1K4DvZl+0pgfyoysHxvmvEw==}
    dev: false

  /express@4.18.2:
    resolution: {integrity: sha512-5/PsL6iGPdfQ/lKM1UuielYgv3BUoJfz1aUwU9vHZ+J7gyvwdQXFEBIEIaxeGf0GIcreATNyBExtalisDbuMqQ==}
    engines: {node: '>= 0.10.0'}
    dependencies:
      accepts: 1.3.8
      array-flatten: 1.1.1
      body-parser: 1.20.1
      content-disposition: 0.5.4
      content-type: 1.0.5
      cookie: 0.5.0
      cookie-signature: 1.0.6
      debug: 2.6.9
      depd: 2.0.0
      encodeurl: 1.0.2
      escape-html: 1.0.3
      etag: 1.8.1
      finalhandler: 1.2.0
      fresh: 0.5.2
      http-errors: 2.0.0
      merge-descriptors: 1.0.1
      methods: 1.1.2
      on-finished: 2.4.1
      parseurl: 1.3.3
      path-to-regexp: 0.1.7
      proxy-addr: 2.0.7
      qs: 6.11.0
      range-parser: 1.2.1
      safe-buffer: 5.2.1
      send: 0.18.0
      serve-static: 1.15.0
      setprototypeof: 1.2.0
      statuses: 2.0.1
      type-is: 1.6.18
      utils-merge: 1.0.1
      vary: 1.1.2
    transitivePeerDependencies:
      - supports-color
    dev: false

  /external-editor@3.1.0:
    resolution: {integrity: sha512-hMQ4CX1p1izmuLYyZqLMO/qGNw10wSv9QDCPfzXfyFrOaCSSoRfqE1Kf1s5an66J5JZC62NewG+mK49jOCtQew==}
    engines: {node: '>=4'}
    dependencies:
      chardet: 0.7.0
      iconv-lite: 0.4.24
      tmp: 0.0.33
    dev: false

  /fast-deep-equal@3.1.3:
    resolution: {integrity: sha512-f3qQ9oQy9j2AhBe/H9VC91wLmKBCCU/gDOnKNAYG5hswO7BLKj09Hc5HYNz9cGI++xlpDCIgDaitVs03ATR84Q==}
    dev: false

  /fast-fifo@1.2.0:
    resolution: {integrity: sha512-NcvQXt7Cky1cNau15FWy64IjuO8X0JijhTBBrJj1YlxlDfRkJXNaK9RFUjwpfDPzMdv7wB38jr53l9tkNLxnWg==}
    dev: false

  /fast-safe-stringify@2.1.1:
    resolution: {integrity: sha512-W+KJc2dmILlPplD/H4K9l9LcAHAfPtP6BY84uVLXQ6Evcz9Lcg33Y2z1IVblT6xdY54PXYVHEv+0Wpq8Io6zkA==}
    dev: false

  /figures@5.0.0:
    resolution: {integrity: sha512-ej8ksPF4x6e5wvK9yevct0UCXh8TTFlWGVLlgjZuoBH1HwjIfKE/IdL5mq89sFA7zELi1VhKpmtDnrs7zWyeyg==}
    engines: {node: '>=14'}
    dependencies:
      escape-string-regexp: 5.0.0
      is-unicode-supported: 1.3.0
    dev: false

  /files-from-path@1.0.0:
    resolution: {integrity: sha512-EobUbrzh1fPOZpQvDdTikGpCs+ZDcTNyBOnFuHvW2BQXEkMSPbEPQ0eVTQrz0oHlBcPS9Lnw+uPzACfft1sDYg==}
    engines: {node: '>=18'}
    dependencies:
      graceful-fs: 4.2.11
    dev: false

  /finalhandler@1.2.0:
    resolution: {integrity: sha512-5uXcUVftlQMFnWC9qu/svkWv3GTd2PfUhK/3PLkYNAe7FbqJMt3515HaxE6eRL74GdsriiwujiawdaB1BpEISg==}
    engines: {node: '>= 0.8'}
    dependencies:
      debug: 2.6.9
      encodeurl: 1.0.2
      escape-html: 1.0.3
      on-finished: 2.4.1
      parseurl: 1.3.3
      statuses: 2.0.1
      unpipe: 1.0.0
    transitivePeerDependencies:
      - supports-color
    dev: false

  /find-up@3.0.0:
    resolution: {integrity: sha512-1yD6RmLI1XBfxugvORwlck6f75tYL+iR0jqwsOrOxMZyGYqUuDhJ0l4AXdO1iX/FTs9cBAMEk1gWSEx1kSbylg==}
    engines: {node: '>=6'}
    dependencies:
      locate-path: 3.0.0
    dev: false

  /follow-redirects@1.15.2:
    resolution: {integrity: sha512-VQLG33o04KaQ8uYi2tVNbdrWp1QWxNNea+nmIB4EVM28v0hmP17z7aG1+wAkNzVq4KeXTq3221ye5qTJP91JwA==}
    engines: {node: '>=4.0'}
    peerDependencies:
      debug: '*'
    peerDependenciesMeta:
      debug:
        optional: true
    dev: false

  /form-data@4.0.0:
    resolution: {integrity: sha512-ETEklSGi5t0QMZuiXoA/Q6vcnxcLQP5vdugSpuAyi6SVGi2clPPp+xgEhuMaHC+zGgn31Kd235W35f7Hykkaww==}
    engines: {node: '>= 6'}
    dependencies:
      asynckit: 0.4.0
      combined-stream: 1.0.8
      mime-types: 2.1.35
    dev: false

  /forwarded@0.2.0:
    resolution: {integrity: sha512-buRG0fpBtRHSTCOASe6hD258tEubFoRLb4ZNA6NxMVHNw2gOcwHo9wyablzMzOA5z9xA9L1KNjk/Nt6MT9aYow==}
    engines: {node: '>= 0.6'}
    dev: false

  /fresh@0.5.2:
    resolution: {integrity: sha512-zJ2mQYM18rEFOudeV4GShTGIQ7RbzA7ozbU9I/XBpm7kqgMywgmylMwXHxZJmkVoYkna9d2pVXVXPdYTP9ej8Q==}
    engines: {node: '>= 0.6'}
    dev: false

  /fs-constants@1.0.0:
    resolution: {integrity: sha512-y6OAwoSIf7FyjMIv94u+b5rdheZEjzR63GTyZJm5qh4Bi+2YgwLCcI/fPFZkL5PSixOt6ZNKm+w+Hfp/Bciwow==}
    dev: false

  /fs-minipass@2.1.0:
    resolution: {integrity: sha512-V/JgOLFCS+R6Vcq0slCuaeWEdNC3ouDlJMNIsacH2VtALiu9mV4LPrHc5cDl8k5aw6J8jwgWWpiTo5RYhmIzvg==}
    engines: {node: '>= 8'}
    dependencies:
      minipass: 3.3.6
    dev: false

  /function-bind@1.1.1:
    resolution: {integrity: sha512-yIovAzMX49sF8Yl58fSCWJ5svSLuaibPxXQJFLmBObTuCr0Mf1KiPopGM9NiFjiYBCbfaa2Fh6breQ6ANVTI0A==}
    dev: false

  /get-intrinsic@1.2.1:
    resolution: {integrity: sha512-2DcsyfABl+gVHEfCOaTrWgyt+tb6MSEGmKq+kI5HwLbIYgjgmMcV8KQ41uaKz1xxUcn9tJtgFbQUEVcEbd0FYw==}
    dependencies:
      function-bind: 1.1.1
      has: 1.0.3
      has-proto: 1.0.1
      has-symbols: 1.0.3
    dev: false

  /get-iterator@1.0.2:
    resolution: {integrity: sha512-v+dm9bNVfOYsY1OrhaCrmyOcYoSeVvbt+hHZ0Au+T+p1y+0Uyj9aMaGIeUTT6xdpRbWzDeYKvfOslPhggQMcsg==}
    dev: false

  /graceful-fs@4.2.11:
    resolution: {integrity: sha512-RbJ5/jmFcNNCcDV5o9eTnBLJ/HszWV0P73bc+Ff4nS/rJj+YaS6IGyiOL0VoBYX+l1Wrl3k63h/KrH+nhJ0XvQ==}
    dev: false

  /hamt-sharding@3.0.2:
    resolution: {integrity: sha512-f0DzBD2tSmLFdFsLAvOflIBqFPjerbA7BfmwO8mVho/5hXwgyyYhv+ijIzidQf/DpDX3bRjAQvhGoBFj+DBvPw==}
    engines: {node: '>=16.0.0', npm: '>=7.0.0'}
    dependencies:
      sparse-array: 1.3.2
      uint8arrays: 4.0.3
    dev: false

  /has-flag@4.0.0:
    resolution: {integrity: sha512-EykJT/Q1KjTWctppgIAgfSO0tKVuZUjhgMr17kqTumMl6Afv3EISleU7qZUzoXDFTAHTDC4NOoG/ZxU3EvlMPQ==}
    engines: {node: '>=8'}
    dev: false

  /has-proto@1.0.1:
    resolution: {integrity: sha512-7qE+iP+O+bgF9clE5+UoBFzE65mlBiVj3tKCrlNQ0Ogwm0BjpT/gK4SlLYDMybDh5I3TCTKnPPa0oMG7JDYrhg==}
    engines: {node: '>= 0.4'}
    dev: false

  /has-symbols@1.0.3:
    resolution: {integrity: sha512-l3LCuF6MgDNwTDKkdYGEihYjt5pRPbEg46rtlmnSPlUbgmB8LOIrKJbYYFBSbnPaJexMKtiPO8hmeRjRz2Td+A==}
    engines: {node: '>= 0.4'}
    dev: false

  /has@1.0.3:
    resolution: {integrity: sha512-f2dvO0VU6Oej7RkWJGrehjbzMAjFp5/VKPp5tTpWIV4JHHZK1/BxbFRtf/siA2SWTe09caDmVtYYzWEIbBS4zw==}
    engines: {node: '>= 0.4.0'}
    dependencies:
      function-bind: 1.1.1
    dev: false

  /hash.js@1.1.7:
    resolution: {integrity: sha512-taOaskGt4z4SOANNseOviYDvjEJinIkRgmp7LbKP2YTTmVxWBl87s/uzK9r+44BclBSp2X7K1hqeNfz9JbBeXA==}
    dependencies:
      inherits: 2.0.4
      minimalistic-assert: 1.0.1
    dev: false

  /hmac-drbg@1.0.1:
    resolution: {integrity: sha512-Tti3gMqLdZfhOQY1Mzf/AanLiqh1WTiJgEj26ZuYQ9fbkLomzGchCws4FyrSd4VkpBfiNhaE1On+lOz894jvXg==}
    dependencies:
      hash.js: 1.1.7
      minimalistic-assert: 1.0.1
      minimalistic-crypto-utils: 1.0.1
    dev: false

  /http-errors@2.0.0:
    resolution: {integrity: sha512-FtwrG/euBzaEjYeRqOgly7G0qviiXoJWnvEH2Z1plBdXgbyjv34pHTSb9zoeHMyDy33+DWy5Wt9Wo+TURtOYSQ==}
    engines: {node: '>= 0.8'}
    dependencies:
      depd: 2.0.0
      inherits: 2.0.4
      setprototypeof: 1.2.0
      statuses: 2.0.1
      toidentifier: 1.0.1
    dev: false

  /iconv-lite@0.4.24:
    resolution: {integrity: sha512-v3MXnZAcvnywkTUEZomIActle7RXXeedOR31wwl7VlyoXO4Qi9arvSenNQWne1TcRwhCL1HwLI21bEqdpj8/rA==}
    engines: {node: '>=0.10.0'}
    dependencies:
      safer-buffer: 2.1.2
    dev: false

  /iconv-lite@0.6.3:
    resolution: {integrity: sha512-4fCk79wshMdzMp2rH06qWrJE4iolqLhCUH+OiuIgU++RB0+94NlDL81atO7GX55uUKueo0txHNtvEyI6D7WdMw==}
    engines: {node: '>=0.10.0'}
    dependencies:
      safer-buffer: 2.1.2
    dev: false

  /ieee754@1.2.1:
    resolution: {integrity: sha512-dcyqhDvX1C46lXZcVqCpK+FtMRQVdIMN6/Df5js2zouUsqG7I6sFxitIC+7KYK29KdXOLHdu9zL4sFnoVQnqaA==}
    dev: false

  /inherits@2.0.4:
    resolution: {integrity: sha512-k/vGaX4/Yla3WzyMCvTQOXYeIHvqOKtnqBduzTHpzpQZzAskKMhZ2K+EnBiSM9zGSoIFeMpXKxa4dYeZIQqewQ==}
    dev: false

  /inquirer@9.2.6:
    resolution: {integrity: sha512-y71l237eJJKS4rl7sQcEUiMhrR0pB/ZnRMMTxLpjJhWL4hdWCT03a6jJnC1w6qIPSRZWEozuieGt3v7XaEJYFw==}
    engines: {node: '>=14.18.0'}
    dependencies:
      ansi-escapes: 4.3.2
      chalk: 5.2.0
      cli-cursor: 3.1.0
      cli-width: 4.0.0
      external-editor: 3.1.0
      figures: 5.0.0
      lodash: 4.17.21
      mute-stream: 1.0.0
      ora: 5.4.1
      run-async: 3.0.0
      rxjs: 7.8.1
      string-width: 4.2.3
      strip-ansi: 6.0.1
      through: 2.3.8
      wrap-ansi: 6.2.0
    dev: false

  /interface-blockstore@5.2.0:
    resolution: {integrity: sha512-lLW6fNP3PkBKghK9BsLuV8VMquL/o2lInomrTUizY/p4n7vxzVn3YT7qGTHywZzCcMIBeGMneDApGe21TNkg+g==}
    engines: {node: '>=16.0.0', npm: '>=7.0.0'}
    dependencies:
      interface-store: 5.1.0
      multiformats: 11.0.2
    dev: false

  /interface-store@5.1.0:
    resolution: {integrity: sha512-mjUwX3XSoreoxCS3sXS3pSRsGnUjl9T06KBqt/T7AgE9Sgp4diH64ZyURJKnj2T5WmCvTbC0Dm+mwQV5hfLSBQ==}
    engines: {node: '>=16.0.0', npm: '>=7.0.0'}
    dev: false

  /ipaddr.js@1.9.1:
    resolution: {integrity: sha512-0KI/607xoxSToH7GjN1FfSbLoU0+btTicjsQSWQlh/hZykN8KpmMf7uYwPW3R+akZ6R/w18ZlXSHBYXiYUPO3g==}
    engines: {node: '>= 0.10'}
    dev: false

  /ipfs-car@1.0.0:
    resolution: {integrity: sha512-a13H5BbI+d3oicRYsVj8m15B6QEw9hV3qR+RxSni0Rxcv82m8EmdH0vUtrpdXVp1Gvc/vcnEXecQ+oRTqMcVSQ==}
    engines: {node: '>=18'}
    hasBin: true
    dependencies:
      '@ipld/car': 5.1.1
      '@ipld/dag-cbor': 9.0.1
      '@ipld/dag-json': 10.1.0
      '@ipld/dag-pb': 4.0.3
      '@ipld/unixfs': 2.1.1
      '@web3-storage/car-block-validator': 1.2.0
      files-from-path: 1.0.0
      ipfs-unixfs-exporter: 13.1.5
      multiformats: 11.0.2
      sade: 1.8.1
      varint: 6.0.0
    dev: false

  /ipfs-unixfs-exporter@13.1.5:
    resolution: {integrity: sha512-O5aMawsHoe4DaYk5FFil2EPrNOaU3pkHC6qUR5JMnW7es93W3b/RjJoO7AyDL1rpb+M3K0oRu86Yc5wLNQQ8jg==}
    engines: {node: '>=16.0.0', npm: '>=7.0.0'}
    dependencies:
      '@ipld/dag-cbor': 9.0.1
      '@ipld/dag-pb': 4.0.3
      '@multiformats/murmur3': 2.1.4
      err-code: 3.0.1
      hamt-sharding: 3.0.2
      interface-blockstore: 5.2.0
      ipfs-unixfs: 11.0.1
      it-filter: 3.0.2
      it-last: 3.0.2
      it-map: 3.0.3
      it-parallel: 3.0.3
      it-pipe: 3.0.1
      it-pushable: 3.1.3
      multiformats: 11.0.2
      p-queue: 7.3.4
      progress-events: 1.0.0
      uint8arrays: 4.0.3
    dev: false

  /ipfs-unixfs@11.0.1:
    resolution: {integrity: sha512-SD9dqn14bfgMfkPstsR/2Av3zCzYMj2ntQJab4HZucgX4nNV6K7guZh4Hf3kiL8ONff1Ogft1ekFU083DIKEdQ==}
    engines: {node: '>=16.0.0', npm: '>=7.0.0'}
    dependencies:
      err-code: 3.0.1
      protons-runtime: 5.0.0(uint8arraylist@2.4.3)
      uint8arraylist: 2.4.3
    dev: false

  /ipfs-utils@9.0.14:
    resolution: {integrity: sha512-zIaiEGX18QATxgaS0/EOQNoo33W0islREABAcxXE8n7y2MGAlB+hdsxXn4J0hGZge8IqVQhW8sWIb+oJz2yEvg==}
    engines: {node: '>=16.0.0', npm: '>=7.0.0'}
    dependencies:
      any-signal: 3.0.1
      browser-readablestream-to-it: 1.0.3
      buffer: 6.0.3
      electron-fetch: 1.9.1
      err-code: 3.0.1
      is-electron: 2.2.2
      iso-url: 1.2.1
      it-all: 1.0.6
      it-glob: 1.0.2
      it-to-stream: 1.0.0
      merge-options: 3.0.4
      nanoid: 3.3.6
      native-fetch: 3.0.0(node-fetch@2.6.11)
      node-fetch: 2.6.11
      react-native-fetch-api: 3.0.0
      stream-to-it: 0.2.4
    transitivePeerDependencies:
      - encoding
    dev: false

  /is-electron@2.2.2:
    resolution: {integrity: sha512-FO/Rhvz5tuw4MCWkpMzHFKWD2LsfHzIb7i6MdPYZ/KW7AlxawyLkqdy+jPZP1WubqEADE3O4FUENlJHDfQASRg==}
    dev: false

  /is-fullwidth-code-point@3.0.0:
    resolution: {integrity: sha512-zymm5+u+sCsSWyD9qNaejV3DFvhCKclKdizYaJUuHA83RLjb7nSuGnddCHGv0hk+KY7BMAlsWeK4Ueg6EV6XQg==}
    engines: {node: '>=8'}
    dev: false

  /is-interactive@1.0.0:
    resolution: {integrity: sha512-2HvIEKRoqS62guEC+qBjpvRubdX910WCMuJTZ+I9yvqKU2/12eSL549HMwtabb4oupdj2sMP50k+XJfB/8JE6w==}
    engines: {node: '>=8'}
    dev: false

  /is-interactive@2.0.0:
    resolution: {integrity: sha512-qP1vozQRI+BMOPcjFzrjXuQvdak2pHNUMZoeG2eRbiSqyvbEf/wQtEOTOX1guk6E3t36RkaqiSt8A/6YElNxLQ==}
    engines: {node: '>=12'}
    dev: false

  /is-obj@2.0.0:
    resolution: {integrity: sha512-drqDG3cbczxxEJRoOXcOjtdp1J/lyp1mNn0xaznRs8+muBhgQcrnbspox5X5fOw0HnMnbfDzvnEMEtqDEJEo8w==}
    engines: {node: '>=8'}
    dev: false

  /is-plain-obj@2.1.0:
    resolution: {integrity: sha512-YWnfyRwxL/+SsrWYfOpUtz5b3YD+nyfkHvjbcanzk8zgyO4ASD67uVMRt8k5bM4lLMDnXfriRhOpemw+NfT1eA==}
    engines: {node: '>=8'}
    dev: false

  /is-unicode-supported@0.1.0:
    resolution: {integrity: sha512-knxG2q4UC3u8stRGyAVJCOdxFmv5DZiRcdlIaAQXAbSfJya+OhopNotLQrstBhququ4ZpuKbDc/8S6mgXgPFPw==}
    engines: {node: '>=10'}
    dev: false

  /is-unicode-supported@1.3.0:
    resolution: {integrity: sha512-43r2mRvz+8JRIKnWJ+3j8JtjRKZ6GmjzfaE/qiBJnikNnYv/6bagRJ1kUhNk8R5EX/GkobD+r+sfxCPJsiKBLQ==}
    engines: {node: '>=12'}
    dev: false

  /iso-url@1.2.1:
    resolution: {integrity: sha512-9JPDgCN4B7QPkLtYAAOrEuAWvP9rWvR5offAr0/SeF046wIkglqH3VXgYYP6NcsKslH80UIVgmPqNe3j7tG2ng==}
    engines: {node: '>=12'}
    dev: false

  /isomorphic-ws@5.0.0(ws@8.13.0):
    resolution: {integrity: sha512-muId7Zzn9ywDsyXgTIafTry2sV3nySZeUDe6YedVd1Hvuuep5AsIlqK+XefWpYTyJG5e503F2xIuT2lcU6rCSw==}
    peerDependencies:
      ws: '*'
    dependencies:
      ws: 8.13.0
    dev: false

  /it-all@1.0.6:
    resolution: {integrity: sha512-3cmCc6Heqe3uWi3CVM/k51fa/XbMFpQVzFoDsV0IZNHSQDyAXl3c4MjHkFX5kF3922OGj7Myv1nSEUgRtcuM1A==}
    dev: false

  /it-filter@3.0.2:
    resolution: {integrity: sha512-Hhzp5anX7tmKOBqTPasBYTPlq7l4Xk4lMBfLB5GfKZnL9WCc6pr8M9Waud4nHh3s9neb4xwDWk7KQsEapgWyJw==}
    engines: {node: '>=16.0.0', npm: '>=7.0.0'}
    dependencies:
      it-peekable: 3.0.1
    dev: false

  /it-glob@1.0.2:
    resolution: {integrity: sha512-Ch2Dzhw4URfB9L/0ZHyY+uqOnKvBNeS/SMcRiPmJfpHiM0TsUZn+GkpcZxAoF3dJVdPm/PuIk3A4wlV7SUo23Q==}
    dependencies:
      '@types/minimatch': 3.0.5
      minimatch: 3.1.2
    dev: false

  /it-last@3.0.2:
    resolution: {integrity: sha512-aWoA5moJ7XSKe7+YuutBKhySroDDWkfjpo+UknekPh1M5YYdK4YNSPDarR+7o/NqRwzazwgzCi2UZzU0oqsprQ==}
    engines: {node: '>=16.0.0', npm: '>=7.0.0'}
    dev: false

  /it-map@3.0.3:
    resolution: {integrity: sha512-Yf89GJYeYUZb2NZzWkvFHm3IBXlxro74i2vGRmpf8BYau3BhlaS37ieDenJEdYzkTGJhL/EbM1jPPw/KGVVVIw==}
    engines: {node: '>=16.0.0', npm: '>=7.0.0'}
    dependencies:
      it-peekable: 3.0.1
    dev: false

  /it-merge@3.0.1:
    resolution: {integrity: sha512-I6hjU1ABO+k3xY1H6JtCSDXvUME88pxIXSgKeT4WI5rPYbQzpr98ldacVuG95WbjaJxKl6Qot6lUdxduLBQPHA==}
    engines: {node: '>=16.0.0', npm: '>=7.0.0'}
    dependencies:
      it-pushable: 3.1.3
    dev: false

  /it-parallel@3.0.3:
    resolution: {integrity: sha512-Q5KmdvERHCOLDcgKqrzQ+yiMCdG6H9h7ZL3Zjx/Tx9xhZy8txSKoy+EiCgWZFs0rfYvxJhk6UkOpKLzJ1zM9ZA==}
    engines: {node: '>=16.0.0', npm: '>=7.0.0'}
    dependencies:
      p-defer: 4.0.0
    dev: false

  /it-peekable@3.0.1:
    resolution: {integrity: sha512-5zBfkf6e+YoxxWV0YDXMwdQKnc7eeTX6xo3WYPm/8dIoctIiDnddInRWOW+83W/8/76sbnpWqqsO4gSyXandeQ==}
    engines: {node: '>=16.0.0', npm: '>=7.0.0'}
    dev: false

  /it-pipe@3.0.1:
    resolution: {integrity: sha512-sIoNrQl1qSRg2seYSBH/3QxWhJFn9PKYvOf/bHdtCBF0bnghey44VyASsWzn5dAx0DCDDABq1hZIuzKmtBZmKA==}
    engines: {node: '>=16.0.0', npm: '>=7.0.0'}
    dependencies:
      it-merge: 3.0.1
      it-pushable: 3.1.3
      it-stream-types: 2.0.1
    dev: false

  /it-pushable@3.1.3:
    resolution: {integrity: sha512-f50iQ85HISS6DaWCyrqf9QJ6G/kQtKIMf9xZkgZgyOvxEQDfn8OfYcLXXquCqgoLboxQtAW1ZFZyFIAsLHDtJw==}
    engines: {node: '>=16.0.0', npm: '>=7.0.0'}
    dev: false

  /it-stream-types@2.0.1:
    resolution: {integrity: sha512-6DmOs5r7ERDbvS4q8yLKENcj6Yecr7QQTqWApbZdfAUTEC947d+PEha7PCqhm//9oxaLYL7TWRekwhoXl2s6fg==}
    engines: {node: '>=16.0.0', npm: '>=7.0.0'}
    dev: false

  /it-to-stream@1.0.0:
    resolution: {integrity: sha512-pLULMZMAB/+vbdvbZtebC0nWBTbG581lk6w8P7DfIIIKUfa8FbY7Oi0FxZcFPbxvISs7A9E+cMpLDBc1XhpAOA==}
    dependencies:
      buffer: 6.0.3
      fast-fifo: 1.2.0
      get-iterator: 1.0.2
      p-defer: 3.0.0
      p-fifo: 1.0.0
      readable-stream: 3.6.2
    dev: false

  /js-sha3@0.8.0:
    resolution: {integrity: sha512-gF1cRrHhIzNfToc802P800N8PpXS+evLLXfsVpowqmAFR9uwbi89WvXg2QspOmXL8QL86J4T1EpFu+yUkwJY3Q==}
    dev: false

  /json-schema-traverse@1.0.0:
    resolution: {integrity: sha512-NM8/P9n3XjXhIZn1lLhkFaACTOURQXjWhV4BA/RnOv8xvgqtqpAX9IO4mRQxSx1Rlo4tqzeqb0sOlruaOy3dug==}
    dev: false

  /json-schema-typed@7.0.3:
    resolution: {integrity: sha512-7DE8mpG+/fVw+dTpjbxnx47TaMnDfOI1jwft9g1VybltZCduyRQPJPvc+zzKY9WPHxhPWczyFuYa6I8Mw4iU5A==}
    dev: false

  /kleur@3.0.3:
    resolution: {integrity: sha512-eTIzlVOSUR+JxdDFepEYcBMtZ9Qqdef+rnzWdRZuMbOywu5tO2w2N7rqjoANZ5k9vywhL6Br1VRjUIgTQx4E8w==}
    engines: {node: '>=6'}
    dev: false

  /kleur@4.1.5:
    resolution: {integrity: sha512-o+NO+8WrRiQEE4/7nwRJhN1HWpVmJm511pBHUxPLtp0BUISzlBplORYSmTclCnJvQq2tKu/sgl3xVpkc7ZWuQQ==}
    engines: {node: '>=6'}
    dev: false

  /ky@0.32.2:
    resolution: {integrity: sha512-eBJeF6IXNwX5rksdwBrE2rIJrU2d84GoTvdM7OmmTIwUVXEMd72wIwvT+nyhrqtv7AzbSNsWz7yRsHgVhj1uog==}
    engines: {node: '>=14.16'}
    dev: false

  /kysely@0.23.5:
    resolution: {integrity: sha512-TH+b56pVXQq0tsyooYLeNfV11j6ih7D50dyN8tkM0e7ndiUH28Nziojiog3qRFlmEj9XePYdZUrNJ2079Qjdow==}
    engines: {node: '>=14.0.0'}
    dev: false

  /locate-path@3.0.0:
    resolution: {integrity: sha512-7AO748wWnIhNqAuaty2ZWHkQHRSNfPVIsPIfwEOWO22AmaoVrWavlOcMR5nzTLNYvp36X220/maaRsrec1G65A==}
    engines: {node: '>=6'}
    dependencies:
      p-locate: 3.0.0
      path-exists: 3.0.0
    dev: false

  /lodash@4.17.21:
    resolution: {integrity: sha512-v2kDEe57lecTulaDIuNTPy3Ry4gLGJ6Z1O3vE1krgXZNrsQ+LFTGHVxVjcXPs17LhbZVGedAJv8XZ1tvj5FvSg==}
    dev: false

  /log-symbols@4.1.0:
    resolution: {integrity: sha512-8XPvpAA8uyhfteu8pIvQxpJZ7SYYdpUivZpGy6sFsBuKRY/7rQGavedeB8aK+Zkyq6upMFVL/9AW6vOYzfRyLg==}
    engines: {node: '>=10'}
    dependencies:
      chalk: 4.1.2
      is-unicode-supported: 0.1.0
    dev: false

  /log-symbols@5.1.0:
    resolution: {integrity: sha512-l0x2DvrW294C9uDCoQe1VSU4gf529FkSZ6leBl4TiqZH/e+0R7hSfHQBNut2mNygDgHwvYHfFLn6Oxb3VWj2rA==}
    engines: {node: '>=12'}
    dependencies:
      chalk: 5.2.0
      is-unicode-supported: 1.3.0
    dev: false

  /long@5.2.3:
    resolution: {integrity: sha512-lcHwpNoggQTObv5apGNCTdJrO69eHOZMi4BNC+rTLER8iHAqGrUVeLh/irVIM7zTw2bOXA8T6uNPeujwOLg/2Q==}
    dev: false

  /lru-cache@6.0.0:
    resolution: {integrity: sha512-Jo6dJ04CmSjuznwJSS3pUeWmd/H0ffTlkXXgwZi+eq1UCmqQwCh+eLsYOYCwY991i2Fah4h1BEMCx4qThGbsiA==}
    engines: {node: '>=10'}
    dependencies:
      yallist: 4.0.0
    dev: false

  /media-typer@0.3.0:
    resolution: {integrity: sha512-dq+qelQ9akHpcOl/gUVRTxVIOkAJ1wR3QAvb4RsVjS8oVoFjDGTc679wJYmUmknUF5HwMLOgb5O+a3KxfWapPQ==}
    engines: {node: '>= 0.6'}
    dev: false

  /merge-descriptors@1.0.1:
    resolution: {integrity: sha512-cCi6g3/Zr1iqQi6ySbseM1Xvooa98N0w31jzUYrXPX2xqObmFGHJ0tQ5u74H3mVh7wLouTseZyYIq39g8cNp1w==}
    dev: false

  /merge-options@3.0.4:
    resolution: {integrity: sha512-2Sug1+knBjkaMsMgf1ctR1Ujx+Ayku4EdJN4Z+C2+JzoeF7A3OZ9KM2GY0CpQS51NR61LTurMJrRKPhSs3ZRTQ==}
    engines: {node: '>=10'}
    dependencies:
      is-plain-obj: 2.1.0
    dev: false

  /methods@1.1.2:
    resolution: {integrity: sha512-iclAHeNqNm68zFtnZ0e+1L2yUIdvzNoauKU4WBA3VvH/vPFieF7qfRlwUZU+DA9P9bPXIS90ulxoUoCH23sV2w==}
    engines: {node: '>= 0.6'}
    dev: false

  /mime-db@1.52.0:
    resolution: {integrity: sha512-sPU4uV7dYlvtWJxwwxHD0PuihVNiE7TyAbQ5SWxDCB9mUYvOgroQOwYQQOKPJ8CIbE+1ETVlOoK1UC2nU3gYvg==}
    engines: {node: '>= 0.6'}
    dev: false

  /mime-types@2.1.35:
    resolution: {integrity: sha512-ZDY+bPm5zTTF+YpCrAU9nK0UgICYPT0QtT1NZWFv4s++TNkcgVaT0g6+4R2uI4MjQjzysHB1zxuWL50hzaeXiw==}
    engines: {node: '>= 0.6'}
    dependencies:
      mime-db: 1.52.0
    dev: false

  /mime@1.6.0:
    resolution: {integrity: sha512-x0Vn8spI+wuJ1O6S7gnbaQg8Pxh4NNHb7KSINmEWKiPE4RKOplvijn+NkmYmmRgP68mc70j2EbeTFRsrswaQeg==}
    engines: {node: '>=4'}
    hasBin: true
    dev: false

  /mimic-fn@2.1.0:
    resolution: {integrity: sha512-OqbOk5oEQeAZ8WXWydlu9HJjz9WVdEIvamMCcXmuqUYjTknH/sqsWvhQ3vgwKFRR1HpjvNBKQ37nbJgYzGqGcg==}
    engines: {node: '>=6'}
    dev: false

  /mimic-fn@3.1.0:
    resolution: {integrity: sha512-Ysbi9uYW9hFyfrThdDEQuykN4Ey6BuwPD2kpI5ES/nFTDn/98yxYNLZJcgUAKPT/mcrLLKaGzJR9YVxJrIdASQ==}
    engines: {node: '>=8'}
    dev: false

  /minimalistic-assert@1.0.1:
    resolution: {integrity: sha512-UtJcAD4yEaGtjPezWuO9wC4nwUnVH/8/Im3yEHQP4b67cXlD/Qr9hdITCU1xDbSEXg2XKNaP8jsReV7vQd00/A==}
    dev: false

  /minimalistic-crypto-utils@1.0.1:
    resolution: {integrity: sha512-JIYlbt6g8i5jKfJ3xz7rF0LXmv2TkDxBLUkiBeZ7bAx4GnnNMr8xFpGnOxn6GhTEHx3SjRrZEoU+j04prX1ktg==}
    dev: false

  /minimatch@3.1.2:
    resolution: {integrity: sha512-J7p63hRiAjw1NDEww1W7i37+ByIrOWO5XQQAzZ3VOcL0PNybwpfmV/N05zFAzwQ9USyEcX6t3UO+K5aqBQOIHw==}
    dependencies:
      brace-expansion: 1.1.11
    dev: false

  /minipass@3.3.6:
    resolution: {integrity: sha512-DxiNidxSEK+tHG6zOIklvNOwm3hvCrbUrdtzY74U6HKTJxvIDfOUL5W5P2Ghd3DTkhhKPYGqeNUIh5qcM4YBfw==}
    engines: {node: '>=8'}
    dependencies:
      yallist: 4.0.0
    dev: false

  /minipass@5.0.0:
    resolution: {integrity: sha512-3FnjYuehv9k6ovOEbyOswadCDPX1piCfhV8ncmYtHOjuPwylVWsghTLo7rabjC3Rx5xD4HDx8Wm1xnMF7S5qFQ==}
    engines: {node: '>=8'}
    dev: false

  /minizlib@2.1.2:
    resolution: {integrity: sha512-bAxsR8BVfj60DWXHE3u30oHzfl4G7khkSuPW+qvpd7jFRHm7dLxOjUk1EHACJ/hxLY8phGJ0YhYHZo7jil7Qdg==}
    engines: {node: '>= 8'}
    dependencies:
      minipass: 3.3.6
      yallist: 4.0.0
    dev: false

  /mkdirp-classic@0.5.3:
    resolution: {integrity: sha512-gKLcREMhtuZRwRAfqP3RFW+TK4JqApVBtOIftVgjuABpAtpxhPGaDcfvbhNvD0B8iD1oUr/txX35NjcaY6Ns/A==}
    dev: false

  /mkdirp@1.0.4:
    resolution: {integrity: sha512-vVqVZQyf3WLx2Shd0qJ9xuvqgAyKPLAiqITEtqW0oIUjzo3PePDd6fW9iFz30ef7Ysp/oiWqbhszeGWW2T6Gzw==}
    engines: {node: '>=10'}
    hasBin: true
    dev: false

  /mri@1.2.0:
    resolution: {integrity: sha512-tzzskb3bG8LvYGFF/mDTpq3jpI6Q9wc3LEmBaghu+DdCssd1FakN7Bc0hVNmEyGq1bq3RgfkCb3cmQLpNPOroA==}
    engines: {node: '>=4'}
    dev: false

  /ms@2.0.0:
    resolution: {integrity: sha512-Tpp60P6IUJDTuOq/5Z8cdskzJujfwqfOTkrwIwj7IRISpnkJnT6SyJ4PCPnGMoFjC9ddhal5KVIYtAt97ix05A==}
    dev: false

  /ms@2.1.2:
    resolution: {integrity: sha512-sGkPx+VjMtmA6MX27oA4FBFELFCZZ4S4XqeGOXCv68tT+jb3vk/RyaKWP0PTKyWtmLSM0b+adUTEvbs1PEaH2w==}
    dev: false

  /ms@2.1.3:
    resolution: {integrity: sha512-6FlzubTLZG3J2a/NVCAleEhjzq5oxgHyaCU9yYXvcLsvoVaHJq/s5xXI6/XXP6tz7R9xAOtHnSO/tXtF3WRTlA==}
    dev: false

  /multiformats@11.0.2:
    resolution: {integrity: sha512-b5mYMkOkARIuVZCpvijFj9a6m5wMVLC7cf/jIPd5D/ARDOfLC5+IFkbgDXQgcU2goIsTD/O9NY4DI/Mt4OGvlg==}
    engines: {node: '>=16.0.0', npm: '>=7.0.0'}
    dev: false

  /multiformats@9.9.0:
    resolution: {integrity: sha512-HoMUjhH9T8DDBNT+6xzkrd9ga/XiBI4xLr58LJACwK6G3HTOPeMz4nB4KJs33L2BelrIJa7P0VuNaVF3hMYfjg==}
    dev: false

  /murmurhash3js-revisited@3.0.0:
    resolution: {integrity: sha512-/sF3ee6zvScXMb1XFJ8gDsSnY+X8PbOyjIuBhtgis10W2Jx4ZjIhikUCIF9c4gpJxVnQIsPAFrSwTCuAjicP6g==}
    engines: {node: '>=8.0.0'}
    dev: false

  /mute-stream@1.0.0:
    resolution: {integrity: sha512-avsJQhyd+680gKXyG/sQc0nXaC6rBkPOfyHYcFb9+hdkqQkR9bdnkJ0AMZhke0oesPqIO+mFFJ+IdBc7mst4IA==}
    engines: {node: ^14.17.0 || ^16.13.0 || >=18.0.0}
    dev: false

  /nan@2.17.0:
    resolution: {integrity: sha512-2ZTgtl0nJsO0KQCjEpxcIr5D+Yv90plTitZt9JBfQvVJDS5seMl3FOvsh3+9CoYWXf/1l5OaZzzF6nDm4cagaQ==}
    dev: false
    optional: true

  /nanoid@3.3.6:
    resolution: {integrity: sha512-BGcqMMJuToF7i1rt+2PWSNVnWIkGCU78jBG3RxO/bZlnZPK2Cmi2QaffxGO/2RvWi9sL+FAiRiXMgsyxQ1DIDA==}
    engines: {node: ^10 || ^12 || ^13.7 || ^14 || >=15.0.1}
    hasBin: true
    dev: false

  /native-fetch@3.0.0(node-fetch@2.6.11):
    resolution: {integrity: sha512-G3Z7vx0IFb/FQ4JxvtqGABsOTIqRWvgQz6e+erkB+JJD6LrszQtMozEHI4EkmgZQvnGHrpLVzUWk7t4sJCIkVw==}
    peerDependencies:
      node-fetch: '*'
    dependencies:
      node-fetch: 2.6.11
    dev: false

  /negotiator@0.6.3:
    resolution: {integrity: sha512-+EUsqGPLsM+j/zdChZjsnX51g4XrHFOIXwfnCVPGlQk/k5giakcKsuxCObBRu6DSm9opw/O6slWbJdghQM4bBg==}
    engines: {node: '>= 0.6'}
    dev: false

  /node-fetch@2.6.11:
    resolution: {integrity: sha512-4I6pdBY1EthSqDmJkiNk3JIT8cswwR9nfeW/cPdUagJYEQG7R95WRH74wpz7ma8Gh/9dI9FP+OU+0E4FvtA55w==}
    engines: {node: 4.x || >=6.0.0}
    peerDependencies:
      encoding: ^0.1.0
    peerDependenciesMeta:
      encoding:
        optional: true
    dependencies:
      whatwg-url: 5.0.0
    dev: false

  /object-hash@3.0.0:
    resolution: {integrity: sha512-RSn9F68PjH9HqtltsSnqYC1XXoWe9Bju5+213R98cNGttag9q9yAOTzdbsqvIa7aNm5WffBZFpWYr2aWrklWAw==}
    engines: {node: '>= 6'}
    dev: false

  /object-inspect@1.12.3:
    resolution: {integrity: sha512-geUvdk7c+eizMNUDkRpW1wJwgfOiOeHbxBR/hLXK1aT6zmVSO0jsQcs7fj6MGw89jC/cjGfLcNOrtMYtGqm81g==}
    dev: false

  /on-finished@2.4.1:
    resolution: {integrity: sha512-oVlzkg3ENAhCk2zdv7IJwd/QUD4z2RxRwpkcGY8psCVcCYZNq4wYnVWALHM+brtuJjePWiYF/ClmuDr8Ch5+kg==}
    engines: {node: '>= 0.8'}
    dependencies:
      ee-first: 1.1.1
    dev: false

  /once@1.4.0:
    resolution: {integrity: sha512-lNaJgI+2Q5URQBkccEKHTQOPaXdUxnZZElQTZY0MFUAuaEqe1E+Nyvgdz/aIyNi6Z9MzO5dv1H8n58/GELp3+w==}
    dependencies:
      wrappy: 1.0.2
    dev: false

  /one-webcrypto@1.0.3:
    resolution: {integrity: sha512-fu9ywBVBPx0gS9K0etIROTiCkvI5S1TDjFsYFb3rC1ewFxeOqsbzq7aIMBHsYfrTHBcGXJaONXXjTl8B01cW1Q==}
    dev: false

  /onetime@5.1.2:
    resolution: {integrity: sha512-kbpaSSGJTWdAY5KPVeMOKXSrPtr8C8C7wodJbcsd51jRnmD+GZu8Y0VoU6Dm5Z4vWr0Ig/1NKuWRKf7j5aaYSg==}
    engines: {node: '>=6'}
    dependencies:
      mimic-fn: 2.1.0
    dev: false

  /ora@5.4.1:
    resolution: {integrity: sha512-5b6Y85tPxZZ7QytO+BQzysW31HJku27cRIlkbAXaNx+BdcVi+LlRFmVXzeF6a7JCwJpyw5c4b+YSVImQIrBpuQ==}
    engines: {node: '>=10'}
    dependencies:
      bl: 4.1.0
      chalk: 4.1.2
      cli-cursor: 3.1.0
      cli-spinners: 2.9.0
      is-interactive: 1.0.0
      is-unicode-supported: 0.1.0
      log-symbols: 4.1.0
      strip-ansi: 6.0.1
      wcwidth: 1.0.1
    dev: false

  /ora@6.3.1:
    resolution: {integrity: sha512-ERAyNnZOfqM+Ao3RAvIXkYh5joP220yf59gVe2X/cI6SiCxIdi4c9HZKZD8R6q/RDXEje1THBju6iExiSsgJaQ==}
    engines: {node: ^12.20.0 || ^14.13.1 || >=16.0.0}
    dependencies:
      chalk: 5.2.0
      cli-cursor: 4.0.0
      cli-spinners: 2.9.0
      is-interactive: 2.0.0
      is-unicode-supported: 1.3.0
      log-symbols: 5.1.0
      stdin-discarder: 0.1.0
      strip-ansi: 7.1.0
      wcwidth: 1.0.1
    dev: false

  /os-tmpdir@1.0.2:
    resolution: {integrity: sha512-D2FR03Vir7FIu45XBY20mTb+/ZSWB00sjU9jdQXt83gDrI4Ztz5Fs7/yy74g2N5SVQY4xY1qDr4rNddwYRVX0g==}
    engines: {node: '>=0.10.0'}
    dev: false

  /p-defer@3.0.0:
    resolution: {integrity: sha512-ugZxsxmtTln604yeYd29EGrNhazN2lywetzpKhfmQjW/VJmhpDmWbiX+h0zL8V91R0UXkhb3KtPmyq9PZw3aYw==}
    engines: {node: '>=8'}
    dev: false

  /p-defer@4.0.0:
    resolution: {integrity: sha512-Vb3QRvQ0Y5XnF40ZUWW7JfLogicVh/EnA5gBIvKDJoYpeI82+1E3AlB9yOcKFS0AhHrWVnAQO39fbR0G99IVEQ==}
    engines: {node: '>=12'}
    dev: false

  /p-fifo@1.0.0:
    resolution: {integrity: sha512-IjoCxXW48tqdtDFz6fqo5q1UfFVjjVZe8TC1QRflvNUJtNfCUhxOUw6MOVZhDPjqhSzc26xKdugsO17gmzd5+A==}
    dependencies:
      fast-fifo: 1.2.0
      p-defer: 3.0.0
    dev: false

  /p-limit@2.3.0:
    resolution: {integrity: sha512-//88mFWSJx8lxCzwdAABTJL2MyWB12+eIY7MDL2SqLmAkeKU9qxRvWuSyTjm3FUmpBEMuFfckAIqEaVGUDxb6w==}
    engines: {node: '>=6'}
    dependencies:
      p-try: 2.2.0
    dev: false

  /p-locate@3.0.0:
    resolution: {integrity: sha512-x+12w/To+4GFfgJhBEpiDcLozRJGegY+Ei7/z0tSLkMmxGZNybVMSfWj9aJn8Z5Fc7dBUNJOOVgPv2H7IwulSQ==}
    engines: {node: '>=6'}
    dependencies:
      p-limit: 2.3.0
    dev: false

  /p-queue@7.3.4:
    resolution: {integrity: sha512-esox8CWt0j9EZECFvkFl2WNPat8LN4t7WWeXq73D9ha0V96qPRufApZi4ZhPwXAln1uVVal429HVVKPa2X0yQg==}
    engines: {node: '>=12'}
    dependencies:
      eventemitter3: 4.0.7
      p-timeout: 5.1.0
    dev: false

  /p-retry@5.1.2:
    resolution: {integrity: sha512-couX95waDu98NfNZV+i/iLt+fdVxmI7CbrrdC2uDWfPdUAApyxT4wmDlyOtR5KtTDmkDO0zDScDjDou9YHhd9g==}
    engines: {node: ^12.20.0 || ^14.13.1 || >=16.0.0}
    dependencies:
      '@types/retry': 0.12.1
      retry: 0.13.1
    dev: false

  /p-timeout@5.1.0:
    resolution: {integrity: sha512-auFDyzzzGZZZdHz3BtET9VEz0SE/uMEAx7uWfGPucfzEwwe/xH0iVeZibQmANYE/hp9T2+UUZT5m+BKyrDp3Ew==}
    engines: {node: '>=12'}
    dev: false

  /p-timeout@6.1.1:
    resolution: {integrity: sha512-yqz2Wi4fiFRpMmK0L2pGAU49naSUaP23fFIQL2Y6YT+qDGPoFwpvgQM/wzc6F8JoenUkIlAFa4Ql7NguXBxI7w==}
    engines: {node: '>=14.16'}
    dev: false

  /p-try@2.2.0:
    resolution: {integrity: sha512-R4nPAVTAU0B9D35/Gk3uJf/7XYbQcyohSKdvAxIRSNghFl4e71hVoGnBNQz9cWaXxO2I10KTC+3jMdvvoKw6dQ==}
    engines: {node: '>=6'}
    dev: false

  /p-wait-for@5.0.2:
    resolution: {integrity: sha512-lwx6u1CotQYPVju77R+D0vFomni/AqRfqLmqQ8hekklqZ6gAY9rONh7lBQ0uxWMkC2AuX9b2DVAl8To0NyP1JA==}
    engines: {node: '>=12'}
    dependencies:
      p-timeout: 6.1.1
    dev: false

  /parseurl@1.3.3:
    resolution: {integrity: sha512-CiyeOxFT/JZyN5m0z9PfXw4SCBJ6Sygz1Dpl0wqjlhDEGGBP1GnsUVEL0p63hoG1fcj3fHynXi9NYO4nWOL+qQ==}
    engines: {node: '>= 0.8'}
    dev: false

  /path-exists@3.0.0:
    resolution: {integrity: sha512-bpC7GYwiDYQ4wYLe+FA8lhRjhQCMcQGuSgGGqDkg/QerRWw9CmGRT0iSOVRSZJ29NMLZgIzqaljJ63oaL4NIJQ==}
    engines: {node: '>=4'}
    dev: false

  /path-to-regexp@0.1.7:
    resolution: {integrity: sha512-5DFkuoqlv1uYQKxy8omFBeJPQcdoE07Kv2sferDCrAq1ohOU+MSDswDIbnx3YAM60qIOnYa53wBhXW0EbMonrQ==}
    dev: false

  /pidusage@3.0.2:
    resolution: {integrity: sha512-g0VU+y08pKw5M8EZ2rIGiEBaB8wrQMjYGFfW2QVIfyT8V+fq8YFLkvlz4bz5ljvFDJYNFCWT3PWqcRr2FKO81w==}
    engines: {node: '>=10'}
    dependencies:
      safe-buffer: 5.2.1
    dev: false

  /pkg-up@3.1.0:
    resolution: {integrity: sha512-nDywThFk1i4BQK4twPQ6TA4RT8bDY96yeuCVBWL3ePARCiEKDRSrNGbFIgUJpLp+XeIR65v8ra7WuJOFUBtkMA==}
    engines: {node: '>=8'}
    dependencies:
      find-up: 3.0.0
    dev: false

  /progress-events@1.0.0:
    resolution: {integrity: sha512-zIB6QDrSbPfRg+33FZalluFIowkbV5Xh1xSuetjG+rlC5he6u2dc6VQJ0TbMdlN3R1RHdpOqxEFMKTnQ+itUwA==}
    engines: {node: '>=16.0.0', npm: '>=7.0.0'}
    dev: false

  /prompts@2.4.2:
    resolution: {integrity: sha512-NxNv/kLguCA7p3jE8oL2aEBsrJWgAakBpgmgK6lpPWV+WuOmY6r2/zbAVnP+T8bQlA0nzHXSJSJW0Hq7ylaD2Q==}
    engines: {node: '>= 6'}
    dependencies:
      kleur: 3.0.3
      sisteransi: 1.0.5
    dev: false

  /protobufjs@7.2.3:
    resolution: {integrity: sha512-TtpvOqwB5Gdz/PQmOjgsrGH1nHjAQVCN7JG4A6r1sXRWESL5rNMAiRcBQlCAdKxZcAbstExQePYG8xof/JVRgg==}
    engines: {node: '>=12.0.0'}
    requiresBuild: true
    dependencies:
      '@protobufjs/aspromise': 1.1.2
      '@protobufjs/base64': 1.1.2
      '@protobufjs/codegen': 2.0.4
      '@protobufjs/eventemitter': 1.1.0
      '@protobufjs/fetch': 1.1.0
      '@protobufjs/float': 1.0.2
      '@protobufjs/inquire': 1.1.0
      '@protobufjs/path': 1.1.2
      '@protobufjs/pool': 1.1.0
      '@protobufjs/utf8': 1.1.0
      '@types/node': 20.2.4
      long: 5.2.3
    dev: false

  /protons-runtime@5.0.0(uint8arraylist@2.4.3):
    resolution: {integrity: sha512-QqjGnPGkpvbzq0dITzhG9DVK10rRIHf7nePcU2QQVVpFGuYbwrOWnvGSvei1GcceAzB9syTz6vHzvTPmGRR0PA==}
    engines: {node: '>=16.0.0', npm: '>=7.0.0'}
    peerDependencies:
      uint8arraylist: ^2.3.2
    dependencies:
      protobufjs: 7.2.3
      uint8arraylist: 2.4.3
    dev: false

  /proxy-addr@2.0.7:
    resolution: {integrity: sha512-llQsMLSUDUPT44jdrU/O37qlnifitDP+ZwrmmZcoSKyLKvtZxpyV0n2/bD/N4tBAAZ/gJEdZU7KMraoK1+XYAg==}
    engines: {node: '>= 0.10'}
    dependencies:
      forwarded: 0.2.0
      ipaddr.js: 1.9.1
    dev: false

  /proxy-from-env@1.1.0:
    resolution: {integrity: sha512-D+zkORCbA9f1tdWRK0RaCR3GPv50cMxcrz4X8k5LTSUD1Dkw47mKJEZQNunItRTkWwgtaUSo1RVFRIG9ZXiFYg==}
    dev: false

  /pump@3.0.0:
    resolution: {integrity: sha512-LwZy+p3SFs1Pytd/jYct4wpv49HiYCqd9Rlc5ZVdk0V+8Yzv6jR5Blk3TRmPL1ft69TxP0IMZGJ+WPFU2BFhww==}
    dependencies:
      end-of-stream: 1.4.4
      once: 1.4.0
    dev: false

  /punycode@2.3.0:
    resolution: {integrity: sha512-rRV+zQD8tVFys26lAGR9WUuS4iUAngJScM+ZRSKtvl5tKeZ2t5bvdNFdNHBW9FWR4guGHlgmsZ1G7BSm2wTbuA==}
    engines: {node: '>=6'}
    dev: false

  /qs@6.11.0:
    resolution: {integrity: sha512-MvjoMCJwEarSbUYk5O+nmoSzSutSsTwF85zcHPQ9OrlFoZOYIjaqBAJIqIXjptyD5vThxGq52Xu/MaJzRkIk4Q==}
    engines: {node: '>=0.6'}
    dependencies:
      side-channel: 1.0.4
    dev: false

  /rabin-rs@2.1.0:
    resolution: {integrity: sha512-5y72gAXPzIBsAMHcpxZP8eMDuDT98qMP1BqSDHRbHkJJXEgWIN1lA47LxUqzsK6jknOJtgfkQr9v+7qMlFDm6g==}
    dev: false

  /range-parser@1.2.1:
    resolution: {integrity: sha512-Hrgsx+orqoygnmhFbKaHE6c296J+HTAQXoxEF6gNupROmmGJRoyzfG3ccAveqCBrwr/2yxQ5BVd/GTl5agOwSg==}
    engines: {node: '>= 0.6'}
    dev: false

  /raw-body@2.5.1:
    resolution: {integrity: sha512-qqJBtEyVgS0ZmPGdCFPWJ3FreoqvG4MVQln/kCgF7Olq95IbOp0/BWyMwbdtn4VTvkM8Y7khCQ2Xgk/tcrCXig==}
    engines: {node: '>= 0.8'}
    dependencies:
      bytes: 3.1.2
      http-errors: 2.0.0
      iconv-lite: 0.4.24
      unpipe: 1.0.0
    dev: false

  /raw-body@2.5.2:
    resolution: {integrity: sha512-8zGqypfENjCIqGhgXToC8aB2r7YrBX+AQAfIPs/Mlk+BtPTztOvTS01NRW/3Eh60J+a48lt8qsCzirQ6loCVfA==}
    engines: {node: '>= 0.8'}
    dependencies:
      bytes: 3.1.2
      http-errors: 2.0.0
      iconv-lite: 0.4.24
      unpipe: 1.0.0
    dev: false

  /react-native-fetch-api@3.0.0:
    resolution: {integrity: sha512-g2rtqPjdroaboDKTsJCTlcmtw54E25OjyaunUP0anOZn4Fuo2IKs8BVfe02zVggA/UysbmfSnRJIqtNkAgggNA==}
    dependencies:
      p-defer: 3.0.0
    dev: false

  /readable-stream@3.6.2:
    resolution: {integrity: sha512-9u/sniCrY3D5WdsERHzHE4G2YCXqoG5FTHUiCC4SIbr6XcLZBY05ya9EKjYek9O5xOAwjGq+1JdGBAS7Q9ScoA==}
    engines: {node: '>= 6'}
    dependencies:
      inherits: 2.0.4
      string_decoder: 1.3.0
      util-deprecate: 1.0.2
    dev: false

  /require-from-string@2.0.2:
    resolution: {integrity: sha512-Xf0nWe6RseziFMu+Ap9biiUbmplq6S9/p+7w7YXP/JBHhrUDDUhwa+vANyubuqfZWTveU//DYVGsDG7RKL/vEw==}
    engines: {node: '>=0.10.0'}
    dev: false

  /restore-cursor@3.1.0:
    resolution: {integrity: sha512-l+sSefzHpj5qimhFSE5a8nufZYAM3sBSVMAPtYkmC+4EH2anSGaEMXSD0izRQbu9nfyQ9y5JrVmp7E8oZrUjvA==}
    engines: {node: '>=8'}
    dependencies:
      onetime: 5.1.2
      signal-exit: 3.0.7
    dev: false

  /restore-cursor@4.0.0:
    resolution: {integrity: sha512-I9fPXU9geO9bHOt9pHHOhOkYerIMsmVaWB0rA2AI9ERh/+x/i7MV5HKBNrg+ljO5eoPVgCcnFuRjJ9uH6I/3eg==}
    engines: {node: ^12.20.0 || ^14.13.1 || >=16.0.0}
    dependencies:
      onetime: 5.1.2
      signal-exit: 3.0.7
    dev: false

  /retry@0.13.1:
    resolution: {integrity: sha512-XQBQ3I8W1Cge0Seh+6gjj03LbmRFWuoszgK9ooCpwYIrhhoO80pfq4cUkU5DkknwfOfFteRwlZ56PYOGYyFWdg==}
    engines: {node: '>= 4'}
    dev: false

  /run-async@3.0.0:
    resolution: {integrity: sha512-540WwVDOMxA6dN6We19EcT9sc3hkXPw5mzRNGM3FkdN/vtE9NFvj5lFAPNwUDmJjXidm3v7TC1cTE7t17Ulm1Q==}
    engines: {node: '>=0.12.0'}
    dev: false

  /rxjs@7.8.1:
    resolution: {integrity: sha512-AA3TVj+0A2iuIoQkWEK/tqFjBq2j+6PO6Y0zJcvzLAFhEFIO3HL0vls9hWLncZbAAbK0mar7oZ4V079I/qPMxg==}
    dependencies:
      tslib: 2.5.2
    dev: false

  /sade@1.8.1:
    resolution: {integrity: sha512-xal3CZX1Xlo/k4ApwCFrHVACi9fBqJ7V+mwhBsuf/1IOKbBy098Fex+Wa/5QMubw09pSZ/u8EY8PWgevJsXp1A==}
    engines: {node: '>=6'}
    dependencies:
      mri: 1.2.0
    dev: false

  /safe-buffer@5.2.1:
    resolution: {integrity: sha512-rp3So07KcdmmKbGvgaNxQSJr7bGVSVk5S9Eq1F+ppbRo70+YeaDxkw5Dd8NPN+GD6bjnYm2VuPuCXmpuYvmCXQ==}
    dev: false

  /safer-buffer@2.1.2:
    resolution: {integrity: sha512-YZo3K82SD7Riyi0E1EQPojLz7kpepnSQI9IyPbHHg1XXXevb5dJI7tpyN2ADxGcQbHG7vcyRHk0cbwqcQriUtg==}
    dev: false

  /scrypt-js@3.0.1:
    resolution: {integrity: sha512-cdwTTnqPu0Hyvf5in5asVdZocVDTNRmR7XEcJuIzMjJeSHybHl7vpB66AzwTaIg6CLSbtjcxc8fqcySfnTkccA==}
    dev: false

  /semver@7.5.1:
    resolution: {integrity: sha512-Wvss5ivl8TMRZXXESstBA4uR5iXgEN/VC5/sOcuXdVLzcdkz4HWetIoRfG5gb5X+ij/G9rw9YoGn3QoQ8OCSpw==}
    engines: {node: '>=10'}
    hasBin: true
    dependencies:
      lru-cache: 6.0.0
    dev: false

  /send@0.18.0:
    resolution: {integrity: sha512-qqWzuOjSFOuqPjFe4NOsMLafToQQwBSOEpS+FwEt3A2V3vKubTquT3vmLTQpFgMXp8AlFWFuP1qKaJZOtPpVXg==}
    engines: {node: '>= 0.8.0'}
    dependencies:
      debug: 2.6.9
      depd: 2.0.0
      destroy: 1.2.0
      encodeurl: 1.0.2
      escape-html: 1.0.3
      etag: 1.8.1
      fresh: 0.5.2
      http-errors: 2.0.0
      mime: 1.6.0
      ms: 2.1.3
      on-finished: 2.4.1
      range-parser: 1.2.1
      statuses: 2.0.1
    transitivePeerDependencies:
      - supports-color
    dev: false

  /serve-static@1.15.0:
    resolution: {integrity: sha512-XGuRDNjXUijsUL0vl6nSD7cwURuzEgglbOaFuZM9g3kwDXOWVTck0jLzjPzGD+TazWbboZYu52/9/XPdUgne9g==}
    engines: {node: '>= 0.8.0'}
    dependencies:
      encodeurl: 1.0.2
      escape-html: 1.0.3
      parseurl: 1.3.3
      send: 0.18.0
    transitivePeerDependencies:
      - supports-color
    dev: false

  /setprototypeof@1.2.0:
    resolution: {integrity: sha512-E5LDX7Wrp85Kil5bhZv46j8jOeboKq5JMmYM3gVGdGH8xFpPWXUMsNrlODCrkoxMEeNi/XZIwuRvY4XNwYMJpw==}
    dev: false

  /side-channel@1.0.4:
    resolution: {integrity: sha512-q5XPytqFEIKHkGdiMIrY10mvLRvnQh42/+GoBlFW3b2LXLE2xxJpZFdm94we0BaoV3RwJyGqg5wS7epxTv0Zvw==}
    dependencies:
      call-bind: 1.0.2
      get-intrinsic: 1.2.1
      object-inspect: 1.12.3
    dev: false

  /signal-exit@3.0.7:
    resolution: {integrity: sha512-wnD2ZE+l+SPC/uoS0vXeE9L1+0wuaMqKlfz9AMUo38JsyLSBWSFcHR1Rri62LZc12vLr1gb3jl7iwQhgwpAbGQ==}
    dev: false

  /sisteransi@1.0.5:
    resolution: {integrity: sha512-bLGGlR1QxBcynn2d5YmDX4MGjlZvy2MRBDRNHLJ8VI6l6+9FUiyTFNJ0IveOSP0bcXgVDPRcfGqA0pjaqUpfVg==}
    dev: false

  /sparse-array@1.3.2:
    resolution: {integrity: sha512-ZT711fePGn3+kQyLuv1fpd3rNSkNF8vd5Kv2D+qnOANeyKs3fx6bUMGWRPvgTTcYV64QMqZKZwcuaQSP3AZ0tg==}
    dev: false

  /split-ca@1.0.1:
    resolution: {integrity: sha512-Q5thBSxp5t8WPTTJQS59LrGqOZqOsrhDGDVm8azCqIBjSBd7nd9o2PM+mDulQQkh8h//4U6hFZnc/mul8t5pWQ==}
    dev: false

  /ssh2@1.13.0:
    resolution: {integrity: sha512-CIZBFRRY1y9mAZSqBGFE4EB4dNJad2ysT2PqO8OpkiI3UTB/gUZwE5EaN16qVyQ6s/M7EgC/iaV/MnjdlvnuzA==}
    engines: {node: '>=10.16.0'}
    requiresBuild: true
    dependencies:
      asn1: 0.2.6
      bcrypt-pbkdf: 1.0.2
    optionalDependencies:
      cpu-features: 0.0.7
      nan: 2.17.0
    dev: false

  /statuses@2.0.1:
    resolution: {integrity: sha512-RwNA9Z/7PrK06rYLIzFMlaF+l73iwpzsqRIFgbMLbTcLD6cOao82TaWefPXQvB2fOC4AjuYSEndS7N/mTCbkdQ==}
    engines: {node: '>= 0.8'}
    dev: false

  /stdin-discarder@0.1.0:
    resolution: {integrity: sha512-xhV7w8S+bUwlPTb4bAOUQhv8/cSS5offJuX8GQGq32ONF0ZtDWKfkdomM3HMRA+LhX6um/FZ0COqlwsjD53LeQ==}
    engines: {node: ^12.20.0 || ^14.13.1 || >=16.0.0}
    dependencies:
      bl: 5.1.0
    dev: false

  /stream-to-it@0.2.4:
    resolution: {integrity: sha512-4vEbkSs83OahpmBybNJXlJd7d6/RxzkkSdT3I0mnGt79Xd2Kk+e1JqbvAvsQfCeKj3aKb0QIWkyK3/n0j506vQ==}
    dependencies:
      get-iterator: 1.0.2
    dev: false

  /string-width@4.2.3:
    resolution: {integrity: sha512-wKyQRQpjJ0sIp62ErSZdGsjMJWsap5oRNihHhu6G7JVO/9jIB6UyevL+tXuOqrng8j/cxKTWyWUwvSTriiZz/g==}
    engines: {node: '>=8'}
    dependencies:
      emoji-regex: 8.0.0
      is-fullwidth-code-point: 3.0.0
      strip-ansi: 6.0.1
    dev: false

  /string_decoder@1.3.0:
    resolution: {integrity: sha512-hkRX8U1WjJFd8LsDJ2yQ/wWWxaopEsABU1XfkM8A+j0+85JAGppt16cr1Whg6KIbb4okU6Mql6BOj+uup/wKeA==}
    dependencies:
      safe-buffer: 5.2.1
    dev: false

  /strip-ansi@6.0.1:
    resolution: {integrity: sha512-Y38VPSHcqkFrCpFnQ9vuSXmquuv5oXOKpGeT6aGrr3o3Gc9AlVa6JBfUSOCnbxGGZF+/0ooI7KrPuUSztUdU5A==}
    engines: {node: '>=8'}
    dependencies:
      ansi-regex: 5.0.1
    dev: false

  /strip-ansi@7.1.0:
    resolution: {integrity: sha512-iq6eVVI64nQQTRYq2KtEg2d2uU7LElhTJwsH4YzIHZshxlgZms/wIc4VoDQTlG/IvVIrBKG06CrZnp0qv7hkcQ==}
    engines: {node: '>=12'}
    dependencies:
      ansi-regex: 6.0.1
    dev: false

  /supports-color@7.2.0:
    resolution: {integrity: sha512-qpCAvRl9stuOHveKsn7HncJRvv501qIacKzQlO/+Lwxc9+0q2wLyv4Dfvt80/DPn2pqOBsJdDiogXGR9+OvwRw==}
    engines: {node: '>=8'}
    dependencies:
      has-flag: 4.0.0
    dev: false

  /tar-fs@2.0.1:
    resolution: {integrity: sha512-6tzWDMeroL87uF/+lin46k+Q+46rAJ0SyPGz7OW7wTgblI273hsBqk2C1j0/xNadNLKDTUL9BukSjB7cwgmlPA==}
    dependencies:
      chownr: 1.1.4
      mkdirp-classic: 0.5.3
      pump: 3.0.0
      tar-stream: 2.2.0
    dev: false

  /tar-stream@2.2.0:
    resolution: {integrity: sha512-ujeqbceABgwMZxEJnk2HDY2DlnUZ+9oEcb1KzTVfYHio0UE6dG71n60d8D2I4qNvleWrrXpmjpt7vZeF1LnMZQ==}
    engines: {node: '>=6'}
    dependencies:
      bl: 4.1.0
      end-of-stream: 1.4.4
      fs-constants: 1.0.0
      inherits: 2.0.4
      readable-stream: 3.6.2
    dev: false

  /tar@6.1.15:
    resolution: {integrity: sha512-/zKt9UyngnxIT/EAGYuxaMYgOIJiP81ab9ZfkILq4oNLPFX50qyYmu7jRj9qeXoxmJHjGlbH0+cm2uy1WCs10A==}
    engines: {node: '>=10'}
    dependencies:
      chownr: 2.0.0
      fs-minipass: 2.1.0
      minipass: 5.0.0
      minizlib: 2.1.2
      mkdirp: 1.0.4
      yallist: 4.0.0
    dev: false

  /through@2.3.8:
    resolution: {integrity: sha512-w89qg7PI8wAdvX60bMDP+bFoD5Dvhm9oLheFp5O4a2QF0cSBGsBX4qZmadPMvVqlLJBBci+WqGGOAPvcDeNSVg==}
    dev: false

  /tmp@0.0.33:
    resolution: {integrity: sha512-jRCJlojKnZ3addtTOjdIqoRuPEKBvNXcGYqzO6zWZX8KfKEpnGY5jfggJQ3EjKuu8D4bJRr0y+cYJFmYbImXGw==}
    engines: {node: '>=0.6.0'}
    dependencies:
      os-tmpdir: 1.0.2
    dev: false

  /toidentifier@1.0.1:
    resolution: {integrity: sha512-o5sSPKEkg/DIQNmH43V0/uerLrpzVedkUh8tGNvaeXpfpuwjKenlSox/2O/BTlZUtEe+JG7s5YhEz608PlAHRA==}
    engines: {node: '>=0.6'}
    dev: false

  /tr46@0.0.3:
    resolution: {integrity: sha512-N3WMsuqV66lT30CrXNbEjx4GEwlow3v6rr4mCcv6prnfwhS01rkgyFdjPNBYd9br7LpXV1+Emh01fHnq2Gdgrw==}
    dev: false

  /tslib@2.5.2:
    resolution: {integrity: sha512-5svOrSA2w3iGFDs1HibEVBGbDrAY82bFQ3HZ3ixB+88nsbsWQoKqDRb5UBYAUPEzbBn6dAp5gRNXglySbx1MlA==}
    dev: false

  /tweetnacl@0.14.5:
    resolution: {integrity: sha512-KXXFFdAbFXY4geFIwoyNK+f5Z1b7swfXABfL7HXCmoIWMKU3dmS26672A4EeQtDzLKy7SXmfBu51JolvEKwtGA==}
    dev: false

  /type-fest@0.21.3:
    resolution: {integrity: sha512-t0rzBq87m3fVcduHDUFhKmyyX+9eo6WQjZvf51Ea/M0Q7+T374Jp1aUiyUl0GKxp8M/OETVHSDvmkyPgvX+X2w==}
    engines: {node: '>=10'}
    dev: false

  /type-fest@3.11.0:
    resolution: {integrity: sha512-JaPw5U9ixP0XcpUbQoVSbxSDcK/K4nww20C3kjm9yE6cDRRhptU28AH60VWf9ltXmCrIfIbtt9J+2OUk2Uqiaw==}
    engines: {node: '>=14.16'}
    dev: false

  /type-is@1.6.18:
    resolution: {integrity: sha512-TkRKr9sUTxEH8MdfuCSP7VizJyzRNMjj2J2do2Jr3Kym598JVdEksuzPQCnlFPW4ky9Q+iA+ma9BGm06XQBy8g==}
    engines: {node: '>= 0.6'}
    dependencies:
      media-typer: 0.3.0
      mime-types: 2.1.35
    dev: false

  /ucan-storage@1.3.0:
    resolution: {integrity: sha512-C1PvShqWTg6JzcBAuWDeCsaL6AggwsGWqbvKZ8XdN9csAukQVnA5/kerddhdPrpeoCGnJFfSkvBcPklZzdJ+OQ==}
    engines: {node: '>= 14.0.0'}
    hasBin: true
    dependencies:
      '@noble/ed25519': 1.7.3
      base-x: 4.0.0
      sade: 1.8.1
    dev: false

  /uint8arraylist@2.4.3:
    resolution: {integrity: sha512-oEVZr4/GrH87K0kjNce6z8pSCzLEPqHNLNR5sj8cJOySrTP8Vb/pMIbZKLJGhQKxm1TiZ31atNrpn820Pyqpow==}
    engines: {node: '>=16.0.0', npm: '>=7.0.0'}
    dependencies:
      uint8arrays: 4.0.3
    dev: false

  /uint8arrays@3.1.1:
    resolution: {integrity: sha512-+QJa8QRnbdXVpHYjLoTpJIdCTiw9Ir62nocClWuXIq2JIh4Uta0cQsTSpFL678p2CN8B+XSApwcU+pQEqVpKWg==}
    dependencies:
      multiformats: 9.9.0
    dev: false

  /uint8arrays@4.0.3:
    resolution: {integrity: sha512-b+aKlI2oTnxnfeSQWV1sMacqSNxqhtXySaH6bflvONGxF8V/fT3ZlYH7z2qgGfydsvpVo4JUgM/Ylyfl2YouCg==}
    engines: {node: '>=16.0.0', npm: '>=7.0.0'}
    dependencies:
      multiformats: 11.0.2
    dev: false

  /unpipe@1.0.0:
    resolution: {integrity: sha512-pjy2bYhSsufwWlKwPc+l3cN7+wuJlK6uz0YdJEOlQDbl6jo/YlPi4mb8agUkVC8BF7V8NuzeyPNqRksA3hztKQ==}
    engines: {node: '>= 0.8'}
    dev: false

  /uri-js@4.4.1:
    resolution: {integrity: sha512-7rKUyy33Q1yc98pQ1DAmLtwX109F7TIfWlW1Ydo8Wl1ii1SeHieeh0HHfPeL2fMXK6z0s8ecKs9frCuLJvndBg==}
    dependencies:
      punycode: 2.3.0
    dev: false

  /util-deprecate@1.0.2:
    resolution: {integrity: sha512-EPD5q1uXyFxJpCrLnCc1nHnq3gOa6DZBocAIiI2TaSCA7VCJ1UJDMagCzIkXNsUYfD1daK//LTEQ8xiIbrHtcw==}
    dev: false

  /utils-merge@1.0.1:
    resolution: {integrity: sha512-pMZTvIkT1d+TFGvDOqodOclx0QWkkgi6Tdoa8gC8ffGAAqz9pzPTZWAybbsHHoED/ztMtkv/VoYTYyShUn81hA==}
    engines: {node: '>= 0.4.0'}
    dev: false

  /varint@6.0.0:
    resolution: {integrity: sha512-cXEIW6cfr15lFv563k4GuVuW/fiwjknytD37jIOLSdSWuOI6WnO/oKwmP2FQTU2l01LP8/M5TSAJpzUaGe3uWg==}
    dev: false

  /vary@1.1.2:
    resolution: {integrity: sha512-BNGbWLfd0eUPabhkXUVm0j8uuvREyTh5ovRa/dyow/BqAbZJyC+5fU+IzQOzmAKzYqYRAISoRhdQr3eIZ/PXqg==}
    engines: {node: '>= 0.8'}
    dev: false

  /wcwidth@1.0.1:
    resolution: {integrity: sha512-XHPEwS0q6TaxcvG85+8EYkbiCux2XtWG2mkc47Ng2A77BQu9+DqIOJldST4HgPkuea7dvKSj5VgX3P1d4rW8Tg==}
    dependencies:
      defaults: 1.0.4
    dev: false

  /web-streams-polyfill@3.2.1:
    resolution: {integrity: sha512-e0MO3wdXWKrLbL0DgGnUV7WHVuw9OUvL4hjgnPkIeEvESk74gAITi5G606JtZPp39cd8HA9VQzCIvA49LpPN5Q==}
    engines: {node: '>= 8'}
    dev: false

  /webidl-conversions@3.0.1:
    resolution: {integrity: sha512-2JAn3z8AR6rjK8Sm8orRC0h/bcl/DqL7tRPdGZ4I1CjdF+EaMLmYxBHyXuKL849eucPFhvBoxMsflfOb8kxaeQ==}
    dev: false

  /whatwg-url@5.0.0:
    resolution: {integrity: sha512-saE57nupxk6v3HY35+jzBwYa0rKSy0XR8JSxZPwgLr7ys0IBzhGviA1/TUGJLmSVqs8pb9AnvICXEuOHLprYTw==}
    dependencies:
      tr46: 0.0.3
      webidl-conversions: 3.0.1
    dev: false

  /wrap-ansi@6.2.0:
    resolution: {integrity: sha512-r6lPcBGxZXlIcymEu7InxDMhdW0KDxpLgoFLcguasxCaJ/SOIZwINatK9KY/tf+ZrlywOKU0UDj3ATXUBfxJXA==}
    engines: {node: '>=8'}
    dependencies:
      ansi-styles: 4.3.0
      string-width: 4.2.3
      strip-ansi: 6.0.1
    dev: false

  /wrappy@1.0.2:
    resolution: {integrity: sha512-l4Sp/DRseor9wL6EvV2+TuQn63dMkPjZ/sp9XkghTEbV9KlPS1xUsZ3u7/IQO4wxtcFB4bgpQPRcR3QCvezPcQ==}
    dev: false

<<<<<<< HEAD
  /yargs-parser@20.2.9:
    resolution: {integrity: sha512-y11nGElTIV+CT3Zv9t7VKl+Q3hTQoT9a1Qzezhhl6Rp21gJ/IVTW7Z3y9EWXhuUBC2Shnf+DX0antecpAwSP8w==}
    engines: {node: '>=10'}
=======
  /ws@7.4.6:
    resolution: {integrity: sha512-YmhHDO4MzaDLB+M9ym/mDA5z0naX8j7SIlT8f8z+I0VtzsRbekxEutHSme7NPS2qE8StCYQNUnfWdXta/Yu85A==}
    engines: {node: '>=8.3.0'}
    peerDependencies:
      bufferutil: ^4.0.1
      utf-8-validate: ^5.0.2
    peerDependenciesMeta:
      bufferutil:
        optional: true
      utf-8-validate:
        optional: true
    dev: false

  /ws@8.13.0:
    resolution: {integrity: sha512-x9vcZYTrFPC7aSIbj7sRCYo7L/Xb8Iy+pW0ng0wt2vCJv7M9HOMy0UoN3rr+IFC7hb7vXoqS+P9ktyLLLhO+LA==}
    engines: {node: '>=10.0.0'}
    peerDependencies:
      bufferutil: ^4.0.1
      utf-8-validate: '>=5.0.2'
    peerDependenciesMeta:
      bufferutil:
        optional: true
      utf-8-validate:
        optional: true
    dev: false

  /yallist@4.0.0:
    resolution: {integrity: sha512-3wdGidZyq5PB084XLES5TpOSRA3wjXAlIWMhum2kRcv/41Sn2emQ0dycQW4uZXLejwKvg6EsvbdlVL+FYEct7A==}
    dev: false

  /zod@3.21.4:
    resolution: {integrity: sha512-m46AKbrzKVzOzs/DZgVnG5H55N1sv1M8qZU3A8RIKbs3mrACDNeIOeilDymVb2HdmP8uwshOCF4uJ8uM9rCqJw==}
>>>>>>> 5b6f9051
    dev: false<|MERGE_RESOLUTION|>--- conflicted
+++ resolved
@@ -13,15 +13,12 @@
   cac:
     specifier: ^6.7.14
     version: 6.7.14
-<<<<<<< HEAD
-=======
   envfile:
     specifier: ^6.18.0
     version: 6.18.0
   ipfs-car:
     specifier: ^1.0.0
     version: 1.0.0
->>>>>>> 5b6f9051
   kleur:
     specifier: ^4.1.5
     version: 4.1.5
@@ -39,11 +36,6 @@
   esbuild:
     specifier: ^0.17.19
     version: 0.17.19
-
-devDependencies:
-  '@vercel/ncc':
-    specifier: ^0.36.1
-    version: 0.36.1
 
 packages:
 
@@ -712,7 +704,7 @@
   /@types/docker-modem@3.0.2:
     resolution: {integrity: sha512-qC7prjoEYR2QEe6SmCVfB1x3rfcQtUr1n4x89+3e0wSTMQ/KYCyf+/RAA9n2tllkkNc6//JMUZePdFRiGIWfaQ==}
     dependencies:
-      '@types/node': 20.2.4
+      '@types/node': 20.2.1
       '@types/ssh2': 1.11.11
     dev: false
 
@@ -720,19 +712,19 @@
     resolution: {integrity: sha512-4EcP136jNMBZQ4zTHlI1VP2RpIQ2uJvRpjta3W2Cc7Ti7rk2r3TgVKjxR0Tb3NrT9ObXvl7Tv5nxra6BHEpkWg==}
     dependencies:
       '@types/docker-modem': 3.0.2
-      '@types/node': 20.2.4
+      '@types/node': 20.2.1
     dev: false
 
   /@types/minimatch@3.0.5:
     resolution: {integrity: sha512-Klz949h02Gz2uZCMGwDUSDS1YBlTdDDgbWHi+81l29tQALUtvz4rAYi5uoVhE5Lagoq6DeqAUlbrHvW/mXDgdQ==}
     dev: false
 
-  /@types/node@18.16.15:
-    resolution: {integrity: sha512-fv9H0101Lom0m76x5UekmudO0Vu611ElbTCLOeSbyX5WM6sme3gJ10PHP83pA1/eXbZpnDoTkeY40jykH38ptQ==}
-    dev: false
-
-  /@types/node@20.2.4:
-    resolution: {integrity: sha512-ni5f8Xlf4PwnT/Z3f0HURc3ZSw8UyrqMqmM3L5ysa7VjHu8c3FOmIo1nKCcLrV/OAmtf3N4kFna/aJqxsfEtnA==}
+  /@types/node@18.16.16:
+    resolution: {integrity: sha512-NpaM49IGQQAUlBhHMF82QH80J08os4ZmyF9MkpCzWAGuOHqE4gTEbhzd7L3l5LmWuZ6E0OiC1FweQ4tsiW35+g==}
+    dev: false
+
+  /@types/node@20.2.1:
+    resolution: {integrity: sha512-DqJociPbZP1lbZ5SQPk4oag6W7AyaGMO6gSfRwq3PWl4PXTwJpRQJhDq4W0kzrg3w6tJ1SwlvGZ5uKFHY13LIg==}
     dev: false
 
   /@types/retry@0.12.1:
@@ -742,7 +734,7 @@
   /@types/ssh2@1.11.11:
     resolution: {integrity: sha512-LdnE7UBpvHCgUznvn2fwLt2hkaENcKPFqOyXGkvyTLfxCXBN6roc1RmECNYuzzbHePzD3PaAov5rri9hehzx9Q==}
     dependencies:
-      '@types/node': 18.16.15
+      '@types/node': 18.16.16
     dev: false
 
   /@ucanto/client@8.0.0:
@@ -762,18 +754,8 @@
       multiformats: 11.0.2
     dev: false
 
-<<<<<<< HEAD
-  /@vercel/ncc@0.36.1:
-    resolution: {integrity: sha512-S4cL7Taa9yb5qbv+6wLgiKVZ03Qfkc4jGRuiUQMQ8HGBD5pcNRnHeYM33zBvJE4/zJGjJJ8GScB+WmTsn9mORw==}
-    hasBin: true
-    dev: true
-
-  /@web-std/blob@3.0.4:
-    resolution: {integrity: sha512-+dibyiw+uHYK4dX5cJ7HA+gtDAaUUe6JsOryp2ZpAC7h4ICsh49E34JwHoEKPlPvP0llCrNzz45vvD+xX5QDBg==}
-=======
   /@ucanto/interface@8.0.0:
     resolution: {integrity: sha512-xeJJYdGAPKOYbCiG8BsGmyoBovZDtVya+42Gtd8fViZeNSS3h0f2BPDBS91YFOxSGswqCd2fqvrfrlg3TTMmZw==}
->>>>>>> 5b6f9051
     dependencies:
       '@ipld/dag-ucan': 3.3.2
       multiformats: 11.0.2
@@ -1275,8 +1257,8 @@
     engines: {node: '>= 0.6'}
     dev: false
 
-  /cpu-features@0.0.7:
-    resolution: {integrity: sha512-fjzFmsUKKCrC9GrM1eQTvQx18e+kjXFzjRLvJPNEDjk31+bJ6ZiV6uchv/hzbzXVIgbWdrEyyX1IFKwse65+8w==}
+  /cpu-features@0.0.8:
+    resolution: {integrity: sha512-BbHBvtYhUhksqTjr6bhNOjGgMnhwhGTQmOoZGD+K7BCaQDCuZl/Ve1ZxUSMRwVC4D/rkCPQ2MAIeYzrWyK7eEg==}
     engines: {node: '>=10.0.0'}
     requiresBuild: true
     dependencies:
@@ -2441,7 +2423,7 @@
       '@protobufjs/path': 1.1.2
       '@protobufjs/pool': 1.1.0
       '@protobufjs/utf8': 1.1.0
-      '@types/node': 20.2.4
+      '@types/node': 20.2.1
       long: 5.2.3
     dev: false
 
@@ -2663,7 +2645,7 @@
       asn1: 0.2.6
       bcrypt-pbkdf: 1.0.2
     optionalDependencies:
-      cpu-features: 0.0.7
+      cpu-features: 0.0.8
       nan: 2.17.0
     dev: false
 
@@ -2893,11 +2875,6 @@
     resolution: {integrity: sha512-l4Sp/DRseor9wL6EvV2+TuQn63dMkPjZ/sp9XkghTEbV9KlPS1xUsZ3u7/IQO4wxtcFB4bgpQPRcR3QCvezPcQ==}
     dev: false
 
-<<<<<<< HEAD
-  /yargs-parser@20.2.9:
-    resolution: {integrity: sha512-y11nGElTIV+CT3Zv9t7VKl+Q3hTQoT9a1Qzezhhl6Rp21gJ/IVTW7Z3y9EWXhuUBC2Shnf+DX0antecpAwSP8w==}
-    engines: {node: '>=10'}
-=======
   /ws@7.4.6:
     resolution: {integrity: sha512-YmhHDO4MzaDLB+M9ym/mDA5z0naX8j7SIlT8f8z+I0VtzsRbekxEutHSme7NPS2qE8StCYQNUnfWdXta/Yu85A==}
     engines: {node: '>=8.3.0'}
@@ -2930,5 +2907,4 @@
 
   /zod@3.21.4:
     resolution: {integrity: sha512-m46AKbrzKVzOzs/DZgVnG5H55N1sv1M8qZU3A8RIKbs3mrACDNeIOeilDymVb2HdmP8uwshOCF4uJ8uM9rCqJw==}
->>>>>>> 5b6f9051
     dev: false